--- conflicted
+++ resolved
@@ -9,17 +9,10 @@
     {include = "lava", from = "src"},
     {include = "tests"}
 ]
-<<<<<<< HEAD
-
 include = ["tutorials",
            "src/lava/magma/runtime/message_infrastructure/*.so",
            "src/lava/magma/runtime/message_infrastructure/install/lib/lib*"]
-version = "0.6.0"
-
-=======
-include = ["tutorials"]
 version = "0.7.0"
->>>>>>> 5d8bd3e8
 description = "A Software Framework for Neuromorphic Computing"
 homepage = "https://lava-nc.org/"
 repository = "https://github.com/lava-nc/lava"
@@ -91,17 +84,13 @@
 autopep8 = "^1.6.0"
 ipykernel = "^6.15.0"
 nbformat = "^5.3.0"
-<<<<<<< HEAD
-nbconvert = "^7.2.0"
+nbconvert = ">=7.2.10, <7.3"
 cpplint = "^1.6.0"
 psutil = "^5.9.4"
 
 [tool.poetry.build]
 generate-setup-file = false
 script = "prebuild.py"
-=======
-nbconvert = ">=7.2.10, <7.3"
->>>>>>> 5d8bd3e8
 
 [tool.black]
 line-length = 80
