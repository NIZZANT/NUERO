# Copyright (C) 2021-22 Intel Corporation
# SPDX-License-Identifier: LGPL 2.1 or later
# See: https://spdx.org/licenses/
from __future__ import annotations

import logging
import sys
import traceback
import typing
import typing as ty

import numpy as np
from lava.magma.compiler.channels.pypychannel import CspRecvPort, CspSendPort
from lava.magma.compiler.var_model import AbstractVarModel, LoihiSynapseVarModel
from lava.magma.core.process.message_interface_enum import ActorType
from lava.magma.runtime.message_infrastructure.factory import \
    MessageInfrastructureFactory
from lava.magma.runtime.message_infrastructure. \
    message_infrastructure_interface import \
    MessageInfrastructureInterface
from lava.magma.runtime.mgmt_token_enums import (MGMT_COMMAND, MGMT_RESPONSE,
                                                 enum_equal, enum_to_np)
from lava.magma.runtime.runtime_services.runtime_service import \
    AsyncPyRuntimeService

if ty.TYPE_CHECKING:
    from lava.magma.core.process.process import AbstractProcess
from lava.magma.compiler.channels.pypychannel import CspRecvPort, CspSendPort, \
    CspSelector
from lava.magma.compiler.builders.channel_builder import (
    ChannelBuilderMp, RuntimeChannelBuilderMp, ServiceChannelBuilderMp)
from lava.magma.compiler.builders.interfaces import AbstractProcessBuilder
from lava.magma.compiler.builders.py_builder import PyProcessBuilder
from lava.magma.compiler.builders.runtimeservice_builder import \
    RuntimeServiceBuilder
from lava.magma.compiler.channels.interfaces import Channel
from lava.magma.compiler.executable import Executable
from lava.magma.compiler.node import NodeConfig
from lava.magma.core.process.ports.ports import create_port_id
from lava.magma.core.run_conditions import (AbstractRunCondition,
                                            RunContinuous, RunSteps)

"""Defines a Runtime which takes a lava executable and a pluggable message
passing infrastructure (for instance multiprocessing+shared memory or ray in
future), builds the components of the executable populated by the compiler
and starts the execution. Runtime is also responsible for auxiliary actions
such as pause, stop, wait (non-blocking run) etc.

Overall Runtime Architecture:
                                                                    (c) InVar/
                                                                        OutVar/
                                                                        RefVar
                                                                         _____
        (c) runtime_to_service                (c) service_to_process     |   |
        --------------------->                --------------------->     |   V
(s) Runtime                 (*s) RuntimeService             (*s) Process Models
        <---------------------                <---------------------
        (c) service_to_runtime                (c) process_to_service

(s) - Service
(c) - Channel
(*) - Multiple

Runtime coordinates with multiple RuntimeServices depending on how many got
created. The number of RuntimeServices is determined at compile time based
on the RunConfiguration supplied to the compiler.

Each RuntimeService is assigned a group of process models it is supposed to
manage. Actions/Commands issued by the Runtime are relayed to the
RuntimeService using the runtime_to_service channel and the response are
returned back using the service_to_runtime channel.

The RuntimeService further takes this forward for each process model in
similar fashion. A RuntimeService is connected to the process model it is
coordinating by two channels - service_to_process for sending
actions/commands to process model and process_to_service to get response back
from process model.

Process Models communicate with each other via channels defined by
InVar/OutVar/RefVar ports.
"""


def target_fn(*args, **kwargs):
    """
    Function to build and attach a system process to

    :param args: List Parameters to be passed onto the process
    :param kwargs: Dict Parameters to be passed onto the process
    :return: None
    """
    try:
        builder = kwargs.pop("builder")
        actor = builder.build()
        actor.start(*args, **kwargs)
    except Exception as e:
        print("Encountered Fatal Exception: " + str(e))
        print("Traceback: ")
        print(traceback.format_exc())
        raise e


class Runtime:
    """Lava runtime which consumes an executable and run
    run_condition. Exposes
    the APIs to start, pause, stop and wait on an execution. Execution could
    be blocking and non-blocking as specified by the run
    run_condition."""

    def __init__(self,
                 exe: Executable,
                 message_infrastructure_type: ActorType,
                 loglevel: int = logging.WARNING):
        self.log = logging.getLogger(__name__)
        self.log.setLevel(loglevel)
        self._run_cond: typing.Optional[AbstractRunCondition] = None
        self._executable: Executable = exe

        self._messaging_infrastructure_type: ActorType = \
            message_infrastructure_type
        self._messaging_infrastructure: \
            ty.Optional[MessageInfrastructureInterface] = None
        self._is_initialized: bool = False
        self._is_running: bool = False
        self._is_started: bool = False
        self._req_paused: bool = False
        self._req_stop: bool = False
        self.runtime_to_service: ty.Iterable[CspSendPort] = []
        self.service_to_runtime: ty.Iterable[CspRecvPort] = []

    def __del__(self):
        """On destruction, terminate Runtime automatically to
        free compute resources.
        """
        if self._is_started:
            self.stop()

    def initialize(self, node_cfg_idx: int = 0):
        """Initializes the runtime"""
        self._build_message_infrastructure()
        self._build_channels()
        self._build_sync_channels()
        self._build_processes()
        self._build_runtime_services()
        self._start_ports()
        self.log.debug("Runtime Initialization Complete")
        self._is_initialized = True

    def _start_ports(self):
        """Start the ports of the runtime to communicate with runtime
        services"""
        for port in self.runtime_to_service:
            port.start()
        for port in self.service_to_runtime:
            port.start()

    @property
    def node_cfg(self) -> ty.List[NodeConfig]:
        """Returns the selected NodeCfg."""
        return self._executable.node_configs

    def _build_message_infrastructure(self):
        """Create the Messaging Infrastructure Backend given the
        _messaging_infrastructure_type and Start it"""
        self._messaging_infrastructure = MessageInfrastructureFactory.create(
            self._messaging_infrastructure_type)
        self._messaging_infrastructure.start()

    def _get_process_builder_for_process(self, process: AbstractProcess) -> \
            AbstractProcessBuilder:
        """Given a process return its process builder."""
        return self._executable.proc_builders[process]

    def _build_channels(self):
        """Given the channel builders for an executable,
        build these channels"""
        if self._executable.channel_builders:
            for channel_builder in self._executable.channel_builders:
                if isinstance(channel_builder, ChannelBuilderMp):
                    channel = channel_builder.build(
                        self._messaging_infrastructure
                    )

                    self._get_process_builder_for_process(
                        channel_builder.src_process).set_csp_ports(
                        [channel.src_port])

                    dst_pb = self._get_process_builder_for_process(
                        channel_builder.dst_process)
                    dst_pb.set_csp_ports([channel.dst_port])

                    # Add a mapping from the ID of the source PyPort
                    # to the CSP port
                    src_port_id = create_port_id(
                        channel_builder.src_process.id,
                        channel_builder.src_port_initializer.name)
                    dst_pb.add_csp_port_mapping(src_port_id, channel.dst_port)

    def _build_sync_channels(self):
        """Builds the channels needed for synchronization between runtime
        components"""
        if self._executable.sync_channel_builders:
            for sync_channel_builder in self._executable.sync_channel_builders:
                channel: Channel = sync_channel_builder.build(
                    self._messaging_infrastructure
                )
                if isinstance(sync_channel_builder, RuntimeChannelBuilderMp):
                    if isinstance(sync_channel_builder.src_process,
                                  RuntimeServiceBuilder):
                        sync_channel_builder.src_process.set_csp_ports(
                            [channel.src_port])
                    else:
                        sync_channel_builder.dst_process.set_csp_ports(
                            [channel.dst_port])
                    if "runtime_to_service" in channel.src_port.name:
                        self.runtime_to_service.append(channel.src_port)
                    elif "service_to_runtime" in channel.src_port.name:
                        self.service_to_runtime.append(channel.dst_port)
                elif isinstance(sync_channel_builder, ServiceChannelBuilderMp):
                    if isinstance(sync_channel_builder.src_process,
                                  RuntimeServiceBuilder):
                        sync_channel_builder.src_process.set_csp_proc_ports(
                            [channel.src_port])
                        self._get_process_builder_for_process(
                            sync_channel_builder.dst_process) \
                            .set_rs_csp_ports([channel.dst_port])
                    else:
                        sync_channel_builder.dst_process.set_csp_proc_ports(
                            [channel.dst_port])
                        self._get_process_builder_for_process(
                            sync_channel_builder.src_process) \
                            .set_rs_csp_ports([channel.src_port])
                else:
                    self.log.info(
                        sync_channel_builder.dst_process.__class__.__name__)
                    raise ValueError("Unexpected type of Sync Channel Builder")

    def _build_processes(self):
        """Builds the process for all process builders within an executable"""
        process_builders: ty.Dict[AbstractProcess, AbstractProcessBuilder] = \
            self._executable.proc_builders
        if process_builders:
            for proc, proc_builder in process_builders.items():
                if isinstance(proc_builder, PyProcessBuilder):
                    # Assign current Runtime to process
                    proc._runtime = self
                    self._messaging_infrastructure.build_actor(target_fn,
                                                               proc_builder)

    def _build_runtime_services(self):
        """Builds the runtime services"""
        runtime_service_builders = self._executable.runtime_service_builders
        if self._executable.runtime_service_builders:
            for _, rs_builder in runtime_service_builders.items():
                self._messaging_infrastructure. \
                    build_actor(target_fn,
                                rs_builder)

    def _get_resp_for_run(self):
        """
        Gets response from RuntimeServices
        """
        if self._is_running:
            selector = CspSelector()
            # Poll on all responses
            channel_actions = [(recv_port, (lambda y: (lambda: y))(
                recv_port)) for
<<<<<<< HEAD
                               recv_port in
                               self.service_to_runtime]
=======
                recv_port in
                self.service_to_runtime]
>>>>>>> 15c2574f
            rsps = []
            while True:
                recv_port = selector.select(*channel_actions)
                data = recv_port.recv()
                rsps.append(data)
                if enum_equal(data, MGMT_RESPONSE.REQ_PAUSE):
                    self.pause()
                    return
                elif enum_equal(data, MGMT_RESPONSE.REQ_STOP):
                    self.stop()
                    return
                elif not enum_equal(data, MGMT_RESPONSE.DONE):
                    if enum_equal(data, MGMT_RESPONSE.ERROR):
                        # Receive all errors from the ProcessModels
                        error_cnt = 0
                        for actors in \
                                self._messaging_infrastructure.actors:
                            actors.join()
                            if actors.exception:
                                _, traceback = actors.exception
                                self.log.info(traceback)
                                error_cnt += 1
                        raise RuntimeError(
                            f"{error_cnt} Exception(s) occurred. See "
                            f"output above for details.")
                    else:
                        raise RuntimeError(f"Runtime Received {data}")
                if len(rsps) == len(self.service_to_runtime):
                    self._is_running = False
                    return

    def start(self, run_condition: AbstractRunCondition):
        """
        Given a run condition, starts the runtime

        :param run_condition: AbstractRunCondition
        :return: None
        """
        if self._is_initialized:
            # Start running
            self._is_started = True
            self._run(run_condition)
        else:
            self.log.info("Runtime not initialized yet.")

    def _run(self, run_condition: AbstractRunCondition):
        """
        Helper method for starting the runtime

        :param run_condition: AbstractRunCondition
        :return: None
        """
        if self._is_started:
            self._is_running = True
            if isinstance(run_condition, RunSteps):
                self.num_steps = run_condition.num_steps
                for send_port in self.runtime_to_service:
                    send_port.send(enum_to_np(self.num_steps))
                if run_condition.blocking:
                    self._get_resp_for_run()
            elif isinstance(run_condition, RunContinuous):
                self.num_steps = sys.maxsize
                for send_port in self.runtime_to_service:
                    send_port.send(enum_to_np(self.num_steps))
            else:
                raise ValueError(f"Wrong type of run_condition : "
                                 f"{run_condition.__class__}")
        else:
            self.log.info("Runtime not started yet.")

    def wait(self):
        """Waits for existing run to end. This is helpful if the execution
        was started in non-blocking mode earlier."""
        self._get_resp_for_run()

    def pause(self):
        """Pauses the execution"""
        if self._is_running:
            print("Calling Pause")
            for send_port in self.runtime_to_service:
                send_port.send(MGMT_COMMAND.PAUSE)
            for recv_port in self.service_to_runtime:
                data = recv_port.recv()
                if not enum_equal(data, MGMT_RESPONSE.PAUSED):
                    if enum_equal(data, MGMT_RESPONSE.ERROR):
                        # Receive all errors from the ProcessModels
                        error_cnt = 0
                        for actors in \
                                self._messaging_infrastructure.actors:
                            actors.join()
                            if actors.exception:
                                _, traceback = actors.exception
                                self.log.info(traceback)
                                error_cnt += 1
                        self.stop()
                        raise RuntimeError(
                            f"{error_cnt} Exception(s) occurred. See "
                            f"output above for details.")
                    else:
                        if recv_port.probe():
                            data = recv_port.recv()
                        if not enum_equal(data, MGMT_RESPONSE.PAUSED):
                            raise RuntimeError(
                                f"{data} Got Wrong Response for Pause.")

            self._is_running = False

    def stop(self):
        """Stops an ongoing or paused run."""
        try:
            if self._is_started:
                for send_port in self.runtime_to_service:
                    send_port.send(MGMT_COMMAND.STOP)
                for recv_port in self.service_to_runtime:
                    data = recv_port.recv()
                    if not enum_equal(data, MGMT_RESPONSE.TERMINATED):
                        if recv_port.probe():
                            data = recv_port.recv()
                        if not enum_equal(data, MGMT_RESPONSE.TERMINATED):
                            raise RuntimeError(f"Runtime Received {data}")
                self.join()
                self._is_running = False
                self._is_started = False
                # Send messages to RuntimeServices to stop as soon as possible.
            else:
                self.log.info("Runtime not started yet.")
        finally:
            self._messaging_infrastructure.stop()

    def join(self):
        """Join all ports and processes"""
        for port in self.runtime_to_service:
            port.join()
        for port in self.service_to_runtime:
            port.join()

    def set_var(self, var_id: int, value: np.ndarray, idx: np.ndarray = None):
        """Sets value of a variable with id 'var_id'."""
        if self._is_running:
            self.log.info(
                "WARNING: Cannot Set a Var when the execution is going on")
            return
        node_config: NodeConfig = self._executable.node_configs[0]

        if var_id not in node_config.var_models:
            self.stop()
            raise AssertionError(
                f"The Var with id <{var_id}> was not associated in the "
                f"ProcModel, thus the current value cannot be "
                f"set.")

        ev: AbstractVarModel = node_config.var_models[var_id]
        runtime_srv_id: int = ev.runtime_srv_id
        model_id: int = ev.proc_id

        if issubclass(list(self._executable.runtime_service_builders.values())
                      [runtime_srv_id].rs_class, AsyncPyRuntimeService):
            raise RuntimeError("Set is not supported in AsyncPyRuntimeService")

        if self._is_started:
            # Send a msg to runtime service given the rs_id that you need value
            # from a model with model_id and var with var_id

            # 1. Send SET Command
            req_port: CspSendPort = self.runtime_to_service[runtime_srv_id]
            req_port.send(MGMT_COMMAND.SET_DATA)
            req_port.send(enum_to_np(model_id))
            req_port.send(enum_to_np(var_id))

            rsp_port: CspRecvPort = self.service_to_runtime[runtime_srv_id]

            # 2. Reshape the data
            buffer: np.ndarray = value
            if idx:
                buffer = buffer[idx]
            buffer_shape: ty.Tuple[int, ...] = buffer.shape
            num_items: int = np.prod(buffer_shape).item()
            reshape_order = 'F' if isinstance(ev, LoihiSynapseVarModel) else 'C'
            buffer = buffer.reshape((1, num_items), order=reshape_order)

            # 3. Send [NUM_ITEMS, DATA1, DATA2, ...]
            data_port: CspSendPort = self.runtime_to_service[runtime_srv_id]
            data_port.send(enum_to_np(num_items))
            for i in range(num_items):
                data_port.send(enum_to_np(buffer[0, i], np.float64))
            rsp = rsp_port.recv()
            if not enum_equal(rsp, MGMT_RESPONSE.SET_COMPLETE):
                raise RuntimeError("Var Set couldn't get successfully "
                                   "completed")
        else:
            raise RuntimeError("Runtime has not started")

    def get_var(self, var_id: int, idx: np.ndarray = None) -> np.ndarray:
        """Gets value of a variable with id 'var_id'."""
        if self._is_running:
            self.log.info(
                "WARNING: Cannot Get a Var when the execution is going on")
            return
        node_config: NodeConfig = self._executable.node_configs[0]

        if var_id not in node_config.var_models:
            self.stop()
            raise AssertionError(
                f"The Var with id <{var_id}> was not associated in the "
                f"ProcModel, thus the current value cannot be "
                f"received.")

        ev: AbstractVarModel = node_config.var_models[var_id]
        runtime_srv_id: int = ev.runtime_srv_id
        model_id: int = ev.proc_id

        if self._is_started:
            # Send a msg to runtime service given the rs_id that you need value
            # from a model with model_id and var with var_id

            # 1. Send GET Command
            req_port: CspSendPort = self.runtime_to_service[runtime_srv_id]
            req_port.send(MGMT_COMMAND.GET_DATA)
            req_port.send(enum_to_np(model_id))
            req_port.send(enum_to_np(var_id))

            # 2. Receive Data [NUM_ITEMS, DATA1, DATA2, ...]
            data_port: CspRecvPort = self.service_to_runtime[runtime_srv_id]
            num_items: int = int(data_port.recv()[0].item())
            buffer: np.ndarray = np.empty((1, num_items))
            for i in range(num_items):
                buffer[0, i] = data_port.recv()[0]

            # 3. Reshape result and return
            reshape_order = 'F' if isinstance(ev, LoihiSynapseVarModel) else 'C'
            buffer = buffer.reshape(ev.shape, order=reshape_order)
            if idx:
                return buffer[idx]
            else:
                return buffer
        else:
            raise RuntimeError("Runtime has not started")<|MERGE_RESOLUTION|>--- conflicted
+++ resolved
@@ -265,13 +265,8 @@
             # Poll on all responses
             channel_actions = [(recv_port, (lambda y: (lambda: y))(
                 recv_port)) for
-<<<<<<< HEAD
-                               recv_port in
-                               self.service_to_runtime]
-=======
                 recv_port in
                 self.service_to_runtime]
->>>>>>> 15c2574f
             rsps = []
             while True:
                 recv_port = selector.select(*channel_actions)
