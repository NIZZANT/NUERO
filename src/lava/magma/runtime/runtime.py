--- conflicted
+++ resolved
@@ -39,10 +39,6 @@
 from lava.magma.compiler.builders.py_builder import PyProcessBuilder
 from lava.magma.compiler.builders.runtimeservice_builder import \
     RuntimeServiceBuilder
-<<<<<<< HEAD
-=======
-from lava.magma.compiler.channels.interfaces import AbstractCspPort, Channel
->>>>>>> 84e5ea48
 from lava.magma.compiler.executable import Executable
 from lava.magma.compiler.node import NodeConfig
 from lava.magma.core.process.ports.ports import create_port_id
@@ -134,14 +130,10 @@
         self._is_started: bool = False
         self._req_paused: bool = False
         self._req_stop: bool = False
-<<<<<<< HEAD
         self.runtime_to_service: ty.Iterable[SendPort] = []
         self.service_to_runtime: ty.Iterable[RecvPort] = []
-=======
-        self.runtime_to_service: ty.Iterable[CspSendPort] = []
-        self.service_to_runtime: ty.Iterable[CspRecvPort] = []
         self._open_ports: ty.List[AbstractCspPort] = []
->>>>>>> 84e5ea48
+
 
     def __del__(self):
         """On destruction, terminate Runtime automatically to
@@ -470,7 +462,11 @@
             buffer: np.ndarray = value
             if idx:
                 buffer = buffer[idx]
-<<<<<<< HEAD
+            buffer_shape: ty.Tuple[int, ...] = buffer.shape
+            num_items: int = np.prod(buffer_shape).item()
+            reshape_order = 'F' if isinstance(
+                ev, LoihiSynapseVarModel) else 'C'
+            buffer = buffer.reshape((1, num_items), order=reshape_order)
 
             if SupportTempChannel:
                 addr_path = rsp_port.recv()
@@ -490,19 +486,6 @@
                 for i in range(num_items):
                     data_port.send(enum_to_np(buffer[0, i], np.float64))
 
-=======
-            buffer_shape: ty.Tuple[int, ...] = buffer.shape
-            num_items: int = np.prod(buffer_shape).item()
-            reshape_order = 'F' if isinstance(
-                ev, LoihiSynapseVarModel) else 'C'
-            buffer = buffer.reshape((1, num_items), order=reshape_order)
-
-            # 3. Send [NUM_ITEMS, DATA1, DATA2, ...]
-            data_port: CspSendPort = self.runtime_to_service[runtime_srv_id]
-            data_port.send(enum_to_np(num_items))
-            for i in range(num_items):
-                data_port.send(enum_to_np(buffer[0, i], np.float64))
->>>>>>> 84e5ea48
             rsp = rsp_port.recv()
             if not enum_equal(rsp, MGMT_RESPONSE.SET_COMPLETE):
                 raise RuntimeError("Var Set couldn't get successfully "
@@ -560,14 +543,10 @@
                 reshape_order = 'F' if isinstance(ev, LoihiSynapseVarModel) \
                     else 'C'
                 buffer = buffer.reshape(ev.shape, order=reshape_order)
-
-<<<<<<< HEAD
-=======
             # 3. Reshape result and return
             reshape_order = 'F' if isinstance(
                 ev, LoihiSynapseVarModel) else 'C'
             buffer = buffer.reshape(ev.shape, order=reshape_order)
->>>>>>> 84e5ea48
             if idx:
                 return buffer[idx]
             else:
