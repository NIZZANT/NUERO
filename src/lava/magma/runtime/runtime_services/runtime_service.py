# Copyright (C) 2022 Intel Corporation
# SPDX-License-Identifier: LGPL 2.1 or later
# See: https://spdx.org/licenses/

"""The RuntimeService interface is responsible for
coordinating the execution of a group of process models belonging to a common
synchronization domain. The domain will follow a SyncProtocol or will be
asynchronous. The processes and their corresponding process models are
selected by the Runtime dependent on the RunConfiguration assigned at the
start of execution. For each group of processes which follow the same
protocol and execute on the same node, the Runtime creates a RuntimeService.
Each RuntimeService coordinates all actions and commands from the Runtime,
transmitting them to the processes under its management and
returning action and command responses back to Runtime.

RuntimeService Types:

PyRuntimeService: (Abstract Class) Coordinates process models executing on
   the CPU and written in Python.
   Concrete Implementations:
    a. LoihiPyRuntimeService: Coordinates process models executing on
       the CPU and written in Python and following the LoihiProtocol.
    b. AsyncPyRuntimeService: Coordinates process models executing on
       the CPU and written in Python and following the AsyncProtocol.
"""

import logging
import typing as ty
from abc import abstractmethod

import numpy as np

from lava.magma.runtime.message_infrastructure import (
    RecvPort,
    SendPort,
    SupportTempChannel,
)
from lava.magma.runtime.message_infrastructure import Selector

from lava.magma.core.sync.protocol import AbstractSyncProtocol
from lava.magma.runtime.mgmt_token_enums import (
    enum_to_np,
    enum_equal,
    MGMT_RESPONSE,
    MGMT_COMMAND,
)

from lava.magma.runtime.runtime_services.enums import LoihiPhase
from lava.magma.runtime.runtime_services.interfaces import \
    AbstractRuntimeService


class PyRuntimeService(AbstractRuntimeService):
    """Abstract RuntimeService for Python, it provides base methods
    for start and run. It is not meant to instantiated directly
    but used by inheritance
    """

    def __init__(
            self, protocol: ty.Type[AbstractSyncProtocol], *args, **kwargs
    ):
        self.log = logging.getLogger(__name__)
        self.log.setLevel(kwargs.get("loglevel", logging.WARNING))
        super(PyRuntimeService, self).__init__(protocol=protocol)
        self.service_to_process: ty.List[SendPort] = []
        self.process_to_service: ty.List[RecvPort] = []

    def start(self):
        """Start the necessary channels to coordinate with runtime and group
        of processes this RuntimeService is managing"""
        self.runtime_to_service.start()
        self.service_to_runtime.start()
        for i in range(len(self.service_to_process)):
            self.service_to_process[i].start()
            self.process_to_service[i].start()
        self.run()

    @abstractmethod
    def run(self):
        """Override this method to implement the runtime service. The run
        method is invoked upon start which called when the execution is
        started by the runtime."""

    def join(self):
        """Stop the necessary channels to coordinate with runtime and group
        of processes this RuntimeService is managing"""
        self.runtime_to_service.join()
        self.service_to_runtime.join()

        for i in range(len(self.service_to_process)):
            self.service_to_process[i].join()
            self.process_to_service[i].join()

    def _relay_to_runtime_data_given_model_id(self, model_id: int):
        """Relays data received from ProcessModel given by model id  to the
        runtime"""
        process_idx = self.model_ids.index(model_id)
<<<<<<< HEAD
        if SupportTempChannel:
            addr_recv_port = self.runtime_to_service
            addr_relay_port = self.service_to_process[process_idx]
            addr_path = addr_recv_port.recv()
            addr_relay_port.send(addr_path)
        else:
            data_recv_port = self.process_to_service[process_idx]
            data_relay_port = self.service_to_runtime
            num_items = data_recv_port.recv()
            data_relay_port.send(num_items)
            for i in range(int(num_items[0])):
                value = data_recv_port.recv()
                data_relay_port.send(value)
=======
        data_recv_port = self.process_to_service[process_idx]
        data_relay_port = self.service_to_runtime
        num_items = data_recv_port.recv()
        data_relay_port.send(num_items)
        for _ in range(int(num_items[0])):
            value = data_recv_port.recv()
            data_relay_port.send(value)
>>>>>>> 5d8bd3e8

    def _relay_to_pm_data_given_model_id(self, model_id: int) -> MGMT_RESPONSE:
        """Relays data received from the runtime to the ProcessModel given by
        the model id."""
        process_idx = self.model_ids.index(model_id)
<<<<<<< HEAD
        if SupportTempChannel:
            addr_recv_port = self.process_to_service[process_idx]
            addr_relay_port = self.service_to_runtime
            addr_path = addr_recv_port.recv()
            addr_relay_port.send(addr_path)
            resp_port = self.process_to_service[process_idx]
        else:
            data_recv_port = self.runtime_to_service
            data_relay_port = self.service_to_process[process_idx]
            resp_port = self.process_to_service[process_idx]
            # Receive and relay number of items
            num_items = data_recv_port.recv()
            data_relay_port.send(num_items)
            # Receive and relay data1, data2, ...
            for i in range(int(num_items[0].item())):
                data_relay_port.send(data_recv_port.recv())
=======
        data_recv_port = self.runtime_to_service
        data_relay_port = self.service_to_process[process_idx]
        resp_port = self.process_to_service[process_idx]
        # Receive and relay number of items
        num_items = data_recv_port.recv()
        data_relay_port.send(num_items)
        # Receive and relay data1, data2, ...
        for _ in range(int(num_items[0].item())):
            data_relay_port.send(data_recv_port.recv())
>>>>>>> 5d8bd3e8
        rsp = resp_port.recv()
        return rsp

    def _send_pm_req_given_model_id(self, model_id: int, *requests):
        """Sends requests to a ProcessModel given by the model id."""
        process_idx = self.model_ids.index(model_id)
        req_port = self.service_to_process[process_idx]
        for request in requests:
            req_port.send(request)

    def _handle_get_set(self, command):
        if enum_equal(command, MGMT_COMMAND.GET_DATA):
            requests: ty.List[np.ndarray] = [command]
            # recv model_id
            model_id: int = int(self.runtime_to_service.recv()[0].item())
            # recv var_id
            requests.append(self.runtime_to_service.recv())
            self._send_pm_req_given_model_id(model_id, *requests)
            self._relay_to_runtime_data_given_model_id(model_id)
        elif enum_equal(command, MGMT_COMMAND.SET_DATA):
            requests: ty.List[np.ndarray] = [command]
            # recv model_id
            model_id: int = int(self.runtime_to_service.recv()[0].item())
            # recv var_id
            requests.append(self.runtime_to_service.recv())
            self._send_pm_req_given_model_id(model_id, *requests)
            rsp = self._relay_to_pm_data_given_model_id(model_id)
            self.service_to_runtime.send(rsp)
        else:
            raise RuntimeError(f"Unknown request {command}")


class LoihiPyRuntimeService(PyRuntimeService):
    """RuntimeService that implements Loihi SyncProtocol in Python."""

    def __init__(self, protocol, *args, **kwargs):
        super().__init__(protocol, *args, **kwargs)
        self.req_pre_lrn_mgmt = False
        self.req_post_lrn_mgmt = False
        self.req_lrn = False
        self.req_stop = False
        self.req_pause = False
        self.paused = False
        self._error = False
        self.pausing = False
        self.stopping = False

    class Phase:
        SPK = enum_to_np(1)
        PRE_MGMT = enum_to_np(2)
        LRN = enum_to_np(3)
        POST_MGMT = enum_to_np(4)
        HOST = enum_to_np(5)

    class PMResponse:
        STATUS_DONE = enum_to_np(0)
        """Signfies Ack or Finished with the Command"""
        STATUS_TERMINATED = enum_to_np(-1)
        """Signifies Termination"""
        STATUS_ERROR = enum_to_np(-2)
        """Signifies Error raised"""
        STATUS_PAUSED = enum_to_np(-3)
        """Signifies Execution State to be Paused"""
        REQ_PRE_LRN_MGMT = enum_to_np(-4)
        """Signifies Request of PREMPTION"""
        REQ_LEARNING = enum_to_np(-5)
        """Signifies Request of LEARNING"""
        REQ_POST_LRN_MGMT = enum_to_np(-6)
        """Signifies Request of PREMPTION"""
        REQ_PAUSE = enum_to_np(-7)
        """Signifies Request of PAUSE"""
        REQ_STOP = enum_to_np(-8)
        """Signifies Request of STOP"""

    def _next_phase(self, is_last_time_step: bool):
        """Advances the current phase to the next phase.
        On the first time step it starts with HOST phase and advances to SPK.
        Afterwards it loops: SPK -> PRE_MGMT -> LRN -> POST_MGMT -> SPK
        On the last time step POST_MGMT advances to HOST phase."""
        if self.req_pre_lrn_mgmt:
            self.req_pre_lrn_mgmt = False
            return LoihiPyRuntimeService.Phase.PRE_MGMT
        if self.req_lrn:
            self.req_lrn = False
            return LoihiPyRuntimeService.Phase.LRN
        if self.req_post_lrn_mgmt:
            self.req_post_lrn_mgmt = False
            return LoihiPyRuntimeService.Phase.POST_MGMT
        if self.req_pause:
            self.req_pause = False
            return MGMT_COMMAND.PAUSE
        if self.req_stop:
            self.req_stop = False
            return MGMT_COMMAND.STOP

        if is_last_time_step:
            return LoihiPyRuntimeService.Phase.HOST
        return LoihiPyRuntimeService.Phase.SPK

    def _send_pm_cmd(self, phase: MGMT_COMMAND):
        """Sends a command (phase information) to all ProcessModels."""
        for send_port in self.service_to_process:
            send_port.send(phase)

    def _get_pm_resp(self) -> ty.Iterable[MGMT_RESPONSE]:
        """Retrieves responses of all ProcessModels."""
        rcv_msgs = []
        num_responses_expected = len(self.model_ids)
        counter = 0
        while counter < num_responses_expected:
            ptos_recv_port = self.process_to_service[counter]
            rcv_msgs.append(ptos_recv_port.recv())
            counter += 1
        for idx, recv_msg in enumerate(rcv_msgs):
            if enum_equal(
                    recv_msg, LoihiPyRuntimeService.PMResponse.STATUS_ERROR
            ):
                self._error = True
            if enum_equal(
                    recv_msg, LoihiPyRuntimeService.PMResponse.REQ_PRE_LRN_MGMT
            ):
                self.req_pre_lrn_mgmt = True
            if enum_equal(
                    recv_msg, LoihiPyRuntimeService.PMResponse.REQ_POST_LRN_MGMT
            ):
                self.req_post_lrn_mgmt = True
            if enum_equal(
                    recv_msg, LoihiPyRuntimeService.PMResponse.REQ_LEARNING
            ):
                self.req_lrn = True
            if enum_equal(
                    recv_msg, LoihiPyRuntimeService.PMResponse.REQ_PAUSE
            ):
                self.log.info(f"Process : {idx} has requested Pause")
                self.req_pause = True
            if enum_equal(recv_msg, LoihiPyRuntimeService.PMResponse.REQ_STOP):
                self.log.info(f"Process : {idx} has requested Stop")
                self.req_stop = True
        return rcv_msgs

    def _relay_to_runtime_data_given_model_id(self, model_id: int):
        """Relays data received from ProcessModel given by model id  to the
        runtime"""
        process_idx = self.model_ids.index(model_id)
        if SupportTempChannel:
            addr_recv_port = self.runtime_to_service
            addr_relay_port = self.service_to_process[process_idx]
            addr_path = addr_recv_port.recv()
            addr_relay_port.send(addr_path)
        else:
            data_recv_port = self.process_to_service[process_idx]
            data_relay_port = self.service_to_runtime
            num_items = data_recv_port.recv()
            data_relay_port.send(num_items)
            for i in range(int(num_items[0])):
                value = data_recv_port.recv()
                data_relay_port.send(value)

    def _relay_to_pm_data_given_model_id(self, model_id: int) -> MGMT_RESPONSE:
        """Relays data received from the runtime to the ProcessModel given by
        the model id."""
        process_idx = self.model_ids.index(model_id)
        if SupportTempChannel:
            addr_recv_port = self.process_to_service[process_idx]
            addr_relay_port = self.service_to_runtime
            addr_path = addr_recv_port.recv()
            addr_relay_port.send(addr_path)
            resp_port = self.process_to_service[process_idx]
        else:
            data_recv_port = self.runtime_to_service
            data_relay_port = self.service_to_process[process_idx]
            resp_port = self.process_to_service[process_idx]
            # Receive and relay number of items
            num_items = data_recv_port.recv()
            data_relay_port.send(num_items)
            # Receive and relay data1, data2, ...
            for i in range(int(num_items[0].item())):
                data_relay_port.send(data_recv_port.recv())
        rsp = resp_port.recv()
        return rsp

    def _relay_pm_ack_given_model_id(self, model_id: int):
        """Relays ack received from ProcessModel given by model id to the
        runtime."""
        process_idx = self.model_ids.index(model_id)

        ack_recv_port = self.process_to_service[process_idx]
        ack_relay_port = self.service_to_runtime
        ack_relay_port.send(ack_recv_port.recv())

    def _handle_pause(self):
        # Inform all ProcessModels about the PAUSE command
        self._send_pm_cmd(MGMT_COMMAND.PAUSE)
        rsps = self._get_pm_resp()
        for rsp in rsps:
            if not enum_equal(
                    rsp, LoihiPyRuntimeService.PMResponse.STATUS_PAUSED
            ):
                raise ValueError(f"Wrong Response Received : {rsp}")
        # Inform the runtime about successful pausing
        self.service_to_runtime.send(MGMT_RESPONSE.PAUSED)

    def _handle_stop(self):
        # Inform all ProcessModels about the STOP command
        self._send_pm_cmd(MGMT_COMMAND.STOP)
        rsps = self._get_pm_resp()
        for rsp in rsps:
            if not enum_equal(
                    rsp, LoihiPyRuntimeService.PMResponse.STATUS_TERMINATED
            ):
                raise ValueError(f"Wrong Response Received : {rsp}")
        # Inform the runtime about successful termination
        self.service_to_runtime.send(MGMT_RESPONSE.TERMINATED)
        self.join()

    def run(self):
        """Retrieves commands from the runtime. On STOP or PAUSE commands all
        ProcessModels are notified and expected to TERMINATE or PAUSE,
        respectively. Otherwise the number of time steps is received as command.
        In this case iterate through the phases of the Loihi protocol until the
        last time step is reached. The runtime is informed after the last time
        step. The loop ends when receiving the STOP command from the runtime."""
        selector = Selector()
        phase = LoihiPhase.HOST

        channel_actions = [(self.runtime_to_service, lambda: "cmd")]

        while True:
            # Probe if there is a new command from the runtime
            action = selector.select(*channel_actions)
            if action == "cmd":
                command = self.runtime_to_service.recv()
                if enum_equal(command, MGMT_COMMAND.STOP):
                    self._handle_stop()
                    return
                elif enum_equal(command, MGMT_COMMAND.PAUSE):
                    self._handle_pause()
                    self.paused = True
                elif enum_equal(command, MGMT_COMMAND.GET_DATA) or enum_equal(
                        command, MGMT_COMMAND.SET_DATA
                ):
                    if enum_equal(phase, LoihiPhase.HOST):
                        self._handle_get_set(command)
                    else:
                        raise ValueError(f"Wrong Phase: {phase} to call "
                                         f"GET/SET")
                else:
                    self.paused = False
                    # The number of time steps was received ("command")
                    # Start iterating through Loihi phases
                    curr_time_step = 0
                    phase = LoihiPhase.HOST
                    is_last_ts = False
                    while True:
                        # Check if it is the last time step
                        is_last_ts = enum_equal(
                            enum_to_np(curr_time_step), command
                        )
                        # Advance to the next phase
                        phase = self._next_phase(is_last_ts)
                        if enum_equal(phase, MGMT_COMMAND.STOP):
                            if not self.stopping:
                                self.service_to_runtime.send(
                                    MGMT_RESPONSE.REQ_STOP)
                            phase = LoihiPhase.HOST
                            break
                        if enum_equal(phase, MGMT_COMMAND.PAUSE):
                            if not self.pausing:
                                self.service_to_runtime.send(
                                    MGMT_RESPONSE.REQ_PAUSE)
                            # Move to Host phase (get/set Var needs it)
                            phase = LoihiPhase.HOST
                            break
                        # Increase time step if spiking phase
                        if enum_equal(phase, LoihiPhase.SPK):
                            curr_time_step += 1
                        # Inform ProcessModels about current phase
                        self._send_pm_cmd(phase)
                        # ProcessModels respond with DONE if not HOST phase
                        if not enum_equal(
                                phase, LoihiPyRuntimeService.Phase.HOST
                        ):
                            self._get_pm_resp()
                            if self._error:
                                # Forward error to runtime
                                self.service_to_runtime.send(
                                    MGMT_RESPONSE.ERROR
                                )
                                # stop all other pm
                                self._send_pm_cmd(MGMT_COMMAND.STOP)
                                return
                        # Check if pause or stop received from Runtime
                        if self.runtime_to_service.probe():
                            cmd = self.runtime_to_service.peek()
                            if enum_equal(cmd, MGMT_COMMAND.STOP):
                                self.stopping = True
                                self.req_stop = True
                            if enum_equal(cmd, MGMT_COMMAND.PAUSE):
                                self.pausing = True
                                self.req_pause = True
                        # If HOST phase (last time step ended) break the loop
                        if enum_equal(phase, LoihiPhase.HOST):
                            break
                    if self.pausing or self.stopping or enum_equal(
                            phase, MGMT_COMMAND.STOP) or enum_equal(
                            phase, MGMT_COMMAND.PAUSE):
                        continue
                    # Inform the runtime that last time step was reached
                    if is_last_ts:
                        self.service_to_runtime.send(MGMT_RESPONSE.DONE)
            elif action is not None:
                self.service_to_runtime.send(MGMT_RESPONSE.ERROR)


class AsyncPyRuntimeService(PyRuntimeService):
    """RuntimeService that implements Async SyncProtocol in Py."""

    def __init__(self, protocol, *args, **kwargs):
        super().__init__(protocol, args, kwargs)
        self.req_stop = False
        self.req_pause = False
        self._error = False
        self.running = False

    class PMResponse:
        STATUS_DONE = enum_to_np(0)
        """Signfies Ack or Finished with the Command"""
        STATUS_TERMINATED = enum_to_np(-1)
        """Signifies Termination"""
        STATUS_ERROR = enum_to_np(-2)
        """Signifies Error raised"""
        STATUS_PAUSED = enum_to_np(-3)
        """Signifies Execution State to be Paused"""
        REQ_PAUSE = enum_to_np(-4)
        """Signifies Request of PAUSE"""
        REQ_STOP = enum_to_np(-5)
        """Signifies Request of STOP"""

    def _send_pm_cmd(self, cmd: MGMT_COMMAND):
        for stop_send_port in self.service_to_process:
            stop_send_port.send(cmd)

    def _get_pm_resp(self, stop=False, pause=False) -> ty.Iterable[
            MGMT_RESPONSE]:
        rcv_msgs = []
        for ptos_recv_port in self.process_to_service:
            rcv_msg = ptos_recv_port.recv()
            if stop or pause:
                if enum_equal(
                        rcv_msg, LoihiPyRuntimeService.PMResponse.STATUS_DONE
                ):
                    rcv_msg = ptos_recv_port.recv()
            rcv_msgs.append(rcv_msg)
        return rcv_msgs

    def _handle_pause(self):
        # Inform the runtime about successful pausing
        self._send_pm_cmd(MGMT_COMMAND.PAUSE)
        rsps = self._get_pm_resp(pause=True)
        for rsp in rsps:
            if not enum_equal(
                    rsp, LoihiPyRuntimeService.PMResponse.STATUS_PAUSED
            ):
                self.service_to_runtime.send(MGMT_RESPONSE.ERROR)
                raise ValueError(f"Wrong Response Received : {rsp}")
        self.service_to_runtime.send(MGMT_RESPONSE.PAUSED)

    def _handle_stop(self):
        self._send_pm_cmd(MGMT_COMMAND.STOP)
        rsps = self._get_pm_resp(stop=True)
        for rsp in rsps:
            if not enum_equal(
                    rsp, LoihiPyRuntimeService.PMResponse.STATUS_TERMINATED
            ):
                self.service_to_runtime.send(MGMT_RESPONSE.ERROR)
                raise ValueError(f"Wrong Response Received : {rsp}")
        # Inform the runtime about successful termination
        self.service_to_runtime.send(MGMT_RESPONSE.TERMINATED)
        self.join()

    def run(self):
        """Retrieves commands from the runtime and relays them to the process
        models. Also send the acknowledgement back to runtime."""
        selector = Selector()
        channel_actions = [(self.runtime_to_service, lambda: "cmd")]
        while True:
            action = selector.select(*channel_actions)
            if action == "cmd":
                channel_actions = []
                command = self.runtime_to_service.recv()
                if enum_equal(command, MGMT_COMMAND.STOP):
                    self._handle_stop()
                    self.running = False
                    return
                elif enum_equal(command, MGMT_COMMAND.PAUSE):
                    self._handle_pause()
                    self.running = False
                elif enum_equal(command, MGMT_COMMAND.GET_DATA) or enum_equal(
                        command, MGMT_COMMAND.SET_DATA
                ):
                    if not self.running:
                        self._handle_get_set(command)
                    else:
                        raise ValueError(f"Wrong Phase: {self.running} to call "
                                         f"GET/SET. AsyncProcess should not "
                                         f"be running when it gets GET/SET "
                                         f"call.")
                else:
                    self._send_pm_cmd(MGMT_COMMAND.RUN)
                    self._send_pm_cmd(command)
                    self.running = True
                    for ptos_recv_port in self.process_to_service:
                        channel_actions.append(
                            (ptos_recv_port, lambda: "resp")
                        )
            elif action == "resp":
                channel_actions = []
                resps = self._get_pm_resp()
                done: bool = True
                for resp in resps:
                    if enum_equal(
                            resp, AsyncPyRuntimeService.PMResponse.REQ_PAUSE
                    ):
                        self.req_pause = True
                    if enum_equal(
                            resp, AsyncPyRuntimeService.PMResponse.REQ_STOP
                    ):
                        self.req_stop = True
                    if enum_equal(
                            resp, AsyncPyRuntimeService.PMResponse.STATUS_ERROR
                    ):
                        self._error = True
                    if not enum_equal(resp,
                                      AsyncPyRuntimeService.PMResponse.STATUS_DONE):  # noqa: E501
                        done = False
                if done:
                    self.service_to_runtime.send(MGMT_RESPONSE.DONE)
                if self.req_stop:
                    self.service_to_runtime.send(MGMT_RESPONSE.REQ_STOP)
                if self.req_pause:
                    self.service_to_runtime.send(MGMT_RESPONSE.REQ_PAUSE)
                if self._error:
                    self.service_to_runtime.send(MGMT_RESPONSE.ERROR)
                self.running = False
            elif action is not None:
                self.service_to_runtime.send(MGMT_RESPONSE.ERROR)
                self.join()
                self.running = False
                raise ValueError(f"Wrong type of channel action : {action}")
            channel_actions.append((self.runtime_to_service, lambda: "cmd"))<|MERGE_RESOLUTION|>--- conflicted
+++ resolved
@@ -95,7 +95,6 @@
         """Relays data received from ProcessModel given by model id  to the
         runtime"""
         process_idx = self.model_ids.index(model_id)
-<<<<<<< HEAD
         if SupportTempChannel:
             addr_recv_port = self.runtime_to_service
             addr_relay_port = self.service_to_process[process_idx]
@@ -109,21 +108,11 @@
             for i in range(int(num_items[0])):
                 value = data_recv_port.recv()
                 data_relay_port.send(value)
-=======
-        data_recv_port = self.process_to_service[process_idx]
-        data_relay_port = self.service_to_runtime
-        num_items = data_recv_port.recv()
-        data_relay_port.send(num_items)
-        for _ in range(int(num_items[0])):
-            value = data_recv_port.recv()
-            data_relay_port.send(value)
->>>>>>> 5d8bd3e8
 
     def _relay_to_pm_data_given_model_id(self, model_id: int) -> MGMT_RESPONSE:
         """Relays data received from the runtime to the ProcessModel given by
         the model id."""
         process_idx = self.model_ids.index(model_id)
-<<<<<<< HEAD
         if SupportTempChannel:
             addr_recv_port = self.process_to_service[process_idx]
             addr_relay_port = self.service_to_runtime
@@ -140,17 +129,6 @@
             # Receive and relay data1, data2, ...
             for i in range(int(num_items[0].item())):
                 data_relay_port.send(data_recv_port.recv())
-=======
-        data_recv_port = self.runtime_to_service
-        data_relay_port = self.service_to_process[process_idx]
-        resp_port = self.process_to_service[process_idx]
-        # Receive and relay number of items
-        num_items = data_recv_port.recv()
-        data_relay_port.send(num_items)
-        # Receive and relay data1, data2, ...
-        for _ in range(int(num_items[0].item())):
-            data_relay_port.send(data_recv_port.recv())
->>>>>>> 5d8bd3e8
         rsp = resp_port.recv()
         return rsp
 
