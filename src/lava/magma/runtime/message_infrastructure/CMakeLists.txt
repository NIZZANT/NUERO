cmake_minimum_required(VERSION 3.5)
project(message_passing)

set(CMAKE_CXX_STANDARD 17)
set(CMAKE_CXX_STANDARD_REQUIRED ON)
set(CMAKE_CXX_FLAGS_DEBUG "-g -O2")

if(NOT CMAKE_BUILD_TYPE)
  set(CMAKE_BUILD_TYPE "Release" CACHE STRING "Choose the type of build: Debug, Release" FORCE)
endif(NOT CMAKE_BUILD_TYPE)

option(GRPC_CHANNEL "Use grpc_channel" OFF)
if(GRPC_CHANNEL)
  add_definitions(-DGRPC_CHANNEL)
endif()

option(ENABLE_MM_PAUSE "Use _mm_pause for sleep." OFF)
if(ENABLE_MM_PAUSE)
  add_definitions(-DENABLE_MM_PAUSE)
endif()

option(PY_WRAPPER "Use pybind11 to wrapper the message infrastructure lib" ON)
if(PY_WRAPPER)
  find_package(pybind11 REQUIRED)
endif()

set(MESSAGE_INFRASTRUCTURE_SRCS
  "message_infrastructure/csrc/core/abstract_actor.cc"
  "message_infrastructure/csrc/core/abstract_port.cc"
  "message_infrastructure/csrc/core/multiprocessing.cc"
  "message_infrastructure/csrc/core/abstract_port_implementation.cc"
  "message_infrastructure/csrc/core/ports.cc"
  "message_infrastructure/csrc/core/channel_factory.cc"
  "message_infrastructure/csrc/core/message_infrastructure_logging.cc"
  "message_infrastructure/csrc/actor/posix_actor.cc"
  "message_infrastructure/csrc/channel/shmem/shm.cc"
  "message_infrastructure/csrc/channel/shmem/shmem_channel.cc"
  "message_infrastructure/csrc/channel/shmem/shmem_port.cc"
  "message_infrastructure/csrc/channel/socket/socket.cc"
  "message_infrastructure/csrc/channel/socket/socket_channel.cc"
  "message_infrastructure/csrc/channel/socket/socket_port.cc")

if(GRPC_CHANNEL)
  set(GRPC_FETCHCONTENT 1)
  set(GRPC_TAG v1.49.1)
  include(${CMAKE_CURRENT_SOURCE_DIR}/cmake/grpc_common.cmake)

  set(grpc_path "${CMAKE_CURRENT_SOURCE_DIR}/message_infrastructure/csrc/channel/grpc/")
  get_filename_component(grpc_proto "${grpc_path}/protos/grpcchannel.proto" ABSOLUTE)
  get_filename_component(grpc_proto_path "${grpc_proto}" PATH)

  set(grpc_proto_srcs "${grpc_path}/grpcchannel.pb.cc")
  set(grpc_proto_hdrs "${grpc_path}/grpcchannel.pb.h")
  set(grpc_srcs "${grpc_path}/grpcchannel.grpc.pb.cc")
  set(grpc_hdrs "${grpc_path}/grpcchannel.grpc.pb.h")
  add_custom_command(
        OUTPUT "${grpc_proto_srcs}" "${grpc_proto_hdrs}" "${grpc_srcs}" "${grpc_hdrs}"
        COMMAND ${_PROTOBUF_PROTOC}
        ARGS --grpc_out "${grpc_path}"
             --cpp_out "${grpc_path}"
             -I "${grpc_proto_path}"
             --plugin=protoc-gen-grpc="${_GRPC_CPP_PLUGIN_EXECUTABLE}"
             "${grpc_proto}"
        DEPENDS "${grpc_proto}")

  set(GRPC_CHANNEL_SRCS
    "message_infrastructure/csrc/channel/grpc/grpc.cc"
    "message_infrastructure/csrc/channel/grpc/grpc_port.cc"
    "message_infrastructure/csrc/channel/grpc/grpc_channel.cc"
    ${grpc_proto_srcs}
    ${grpc_srcs})
endif()

option(DDS_CHANNEL "Message library supports DDS Channel" OFF)
option(FASTDDS_ENABLE "enable FastDDS" OFF)
option(CycloneDDS_ENABLE "enable CycloneDDS" OFF)

if(DDS_CHANNEL)
  set(COMMON_DDS_DESTINATION "${CMAKE_BINARY_DIR}/install")
  set(COMMON_DDS_INC "${COMMON_DDS_DESTINATION}/include")
  set(DDS_CHANNEL_SRCS
    "message_infrastructure/csrc/channel/dds/dds.cc"
    "message_infrastructure/csrc/channel/dds/dds_channel.cc")

  if(CycloneDDS_ENABLE)
    set(CycloneDDS_SRC "")
  endif()

  if(FASTDDS_ENABLE)
    include(${CMAKE_CURRENT_SOURCE_DIR}/cmake/fastdds.cmake)
    add_definitions(-DFASTDDS)
    set(FASTDDS_SRC
      "message_infrastructure/csrc/channel/dds/fast_dds.cc"
      "message_infrastructure/csrc/channel/dds/protos/fast_dds/metadata.cc"
      "message_infrastructure/csrc/channel/dds/protos/fast_dds/metadataPubSubTypes.cc"
      ${DDS_CHANNEL_SRCS})
  endif()

  if(FASTDDS_ENABLE OR CycloneDDS_ENABLE)
    add_definitions(-DDDS_CHANNEL)
  endif()
else()
  set(FASTDDS_ENABLE OFF)
  set(CycloneDDS_ENABLE OFF)
endif()

add_library(message_infrastructure SHARED
  ${MESSAGE_INFRASTRUCTURE_SRCS}
  $<$<BOOL:${GRPC_CHANNEL}>:${GRPC_CHANNEL_SRCS}>
  $<$<BOOL:${FASTDDS_ENABLE}>:${FASTDDS_SRC}>
  $<$<BOOL:${CycloneDDS_ENABLE}>:${CycloneDDS_SRC}>)

set(MSG_LOG_LEVEL err CACHE STRING "Default vaule: err, error log only.")
set(MSG_LOG_FILE_ENABLE 0 CACHE STRING "Default value: 0, print onto console only.")

<<<<<<< HEAD
target_compile_definitions(message_infrastructure PRIVATE GRPC_CHANNEL)
target_compile_definitions(message_infrastructure PRIVATE DDS_CHANNEL)
=======
>>>>>>> e8e46934
target_compile_definitions(message_infrastructure PUBLIC
                            $<$<STREQUAL:${MSG_LOG_LEVEL},all>:MSG_LOG_LEVEL_ALL>
                            $<$<STREQUAL:${MSG_LOG_LEVEL},warn>:MSG_LOG_LEVEL_WARN>
                            $<$<STREQUAL:${MSG_LOG_LEVEL},dump>:MSG_LOG_LEVEL_DUMP>
                            $<$<STREQUAL:${MSG_LOG_LEVEL},info>:MSG_LOG_LEVEL_INFO>
                            $<$<STREQUAL:${MSG_LOG_LEVEL},err>:MSG_LOG_LEVEL_ERRO>
                            $<$<STREQUAL:${MSG_LOG_LEVEL},debug>:MSG_LOG_LEVEL_ALL>)

target_compile_definitions(message_infrastructure PUBLIC
                          $<$<EQUAL:${MSG_LOG_FILE_ENABLE},1>:MSG_LOG_FILE_ENABLE>)

target_include_directories(message_infrastructure PUBLIC
                          ${PROJECT_SOURCE_DIR}
                          $<BUILD_INTERFACE:${COMMON_DDS_INC}>)

target_link_libraries(message_infrastructure
                      rt)
if(GRPC_CHANNEL)
  target_link_libraries(message_infrastructure
                        ${_REFLECTION}
                        ${_GRPC_GRPCPP}
                        ${_PROTOBUF_LIBPROTOBUF})
endif()

if(FASTDDS_ENABLE)
  add_dependencies(message_infrastructure foonathan_memory fastcdr fastrtps)
  target_link_libraries(message_infrastructure
    ${COMMON_DDS_DESTINATION}/lib/libfastcdr.so
    ${COMMON_DDS_DESTINATION}/lib/libfastrtps.so)
endif()

if(PY_WRAPPER)
  set(PY_WRAPPER_SRCS
        "message_infrastructure/csrc/message_infrastructure_py_wrapper.cc"
        "message_infrastructure/csrc/channel_proxy.cc"
        "message_infrastructure/csrc/port_proxy.cc")

  pybind11_add_module(MessageInfrastructurePywrapper ${PY_WRAPPER_SRCS})
  target_include_directories(MessageInfrastructurePywrapper PUBLIC
                            ${NUMPY_INCLUDE_DIRS})
  target_link_libraries(MessageInfrastructurePywrapper PRIVATE message_infrastructure)
endif()

if(CMAKE_BUILD_TYPE STREQUAL "Debug")
  message("debug mode and enable cpp unit test")
  enable_testing()
  add_subdirectory(test)
else()
  message("not debug mode and disable cpp unit test")
endif()<|MERGE_RESOLUTION|>--- conflicted
+++ resolved
@@ -113,11 +113,6 @@
 set(MSG_LOG_LEVEL err CACHE STRING "Default vaule: err, error log only.")
 set(MSG_LOG_FILE_ENABLE 0 CACHE STRING "Default value: 0, print onto console only.")
 
-<<<<<<< HEAD
-target_compile_definitions(message_infrastructure PRIVATE GRPC_CHANNEL)
-target_compile_definitions(message_infrastructure PRIVATE DDS_CHANNEL)
-=======
->>>>>>> e8e46934
 target_compile_definitions(message_infrastructure PUBLIC
                             $<$<STREQUAL:${MSG_LOG_LEVEL},all>:MSG_LOG_LEVEL_ALL>
                             $<$<STREQUAL:${MSG_LOG_LEVEL},warn>:MSG_LOG_LEVEL_WARN>
