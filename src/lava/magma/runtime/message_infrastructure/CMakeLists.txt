cmake_minimum_required(VERSION 3.5)
project(message_passing)

set(CMAKE_CXX_STANDARD 17)
set(CMAKE_CXX_STANDARD_REQUIRED ON)

option(PY_WRAPPER "Use pybind11 to wrapper the message infrastructure lib" ON)
if(PY_WRAPPER)
    find_package(pybind11 REQUIRED)
endif()

<<<<<<< HEAD
set (MESSAGE_INFRASTRUCTURE_SRCS
     "message_infrastructure/csrc/abstract_actor.cc"
     "message_infrastructure/csrc/abstract_port.cc"
     "message_infrastructure/csrc/multiprocessing.cc"
     "message_infrastructure/csrc/posix_actor.cc"
     "message_infrastructure/csrc/shm.cc"
     "message_infrastructure/csrc/shmem_channel.cc"
     "message_infrastructure/csrc/shmem_port.cc"
     "message_infrastructure/csrc/message_infrastructure_logging.cc"
     )

add_library(message_infrastructure SHARED ${MESSAGE_INFRASTRUCTURE_SRCS})

target_compile_definitions(message_infrastructure PRIVATE
    $<$<CONFIG:Debug>:CMAKE_DEBUG>
)

if(PY_WRAPPER)
=======
set(MESSAGE_INFRASTRUCTURE_SRCS
    "message_infrastructure/csrc/core/abstract_actor.cc"
    "message_infrastructure/csrc/core/abstract_port.cc"
    "message_infrastructure/csrc/core/multiprocessing.cc"
    "message_infrastructure/csrc/core/abstract_port_implementation.cc"
    "message_infrastructure/csrc/core/ports.cc"
    "message_infrastructure/csrc/actor/posix_actor.cc"
    "message_infrastructure/csrc/channel/shmem/shm.cc"
    "message_infrastructure/csrc/channel/shmem/shmem_channel.cc"
    "message_infrastructure/csrc/channel/shmem/shmem_port.cc"
    )

add_library(message_infrastructure SHARED ${MESSAGE_INFRASTRUCTURE_SRCS})

target_include_directories(message_infrastructure PUBLIC
                           ${PROJECT_SOURCE_DIR}
                           )

target_link_libraries(message_infrastructure
                      rt
                      )
>>>>>>> aff63a67

if(PY_WRAPPER)
    set(PY_WRAPPER_SRCS
        "message_infrastructure/csrc/message_infrastructure_py_wrapper.cc"
        "message_infrastructure/csrc/channel_proxy.cc"
        "message_infrastructure/csrc/port_proxy.cc"
        )

    pybind11_add_module(MessageInfrastructurePywrapper ${PY_WRAPPER_SRCS})
    target_include_directories(MessageInfrastructurePywrapper PUBLIC
                               ${NUMPY_INCLUDE_DIRS}
                               )
    target_link_libraries(MessageInfrastructurePywrapper PRIVATE message_infrastructure)
endif()

if(CMAKE_BUILD_TYPE STREQUAL "Debug")
    message("debug mode and enable cpp unit test")
    enable_testing()
    add_subdirectory(test)
else()
    message("not debug mode and disable cpp unit test")
endif()<|MERGE_RESOLUTION|>--- conflicted
+++ resolved
@@ -9,32 +9,13 @@
     find_package(pybind11 REQUIRED)
 endif()
 
-<<<<<<< HEAD
-set (MESSAGE_INFRASTRUCTURE_SRCS
-     "message_infrastructure/csrc/abstract_actor.cc"
-     "message_infrastructure/csrc/abstract_port.cc"
-     "message_infrastructure/csrc/multiprocessing.cc"
-     "message_infrastructure/csrc/posix_actor.cc"
-     "message_infrastructure/csrc/shm.cc"
-     "message_infrastructure/csrc/shmem_channel.cc"
-     "message_infrastructure/csrc/shmem_port.cc"
-     "message_infrastructure/csrc/message_infrastructure_logging.cc"
-     )
-
-add_library(message_infrastructure SHARED ${MESSAGE_INFRASTRUCTURE_SRCS})
-
-target_compile_definitions(message_infrastructure PRIVATE
-    $<$<CONFIG:Debug>:CMAKE_DEBUG>
-)
-
-if(PY_WRAPPER)
-=======
 set(MESSAGE_INFRASTRUCTURE_SRCS
     "message_infrastructure/csrc/core/abstract_actor.cc"
     "message_infrastructure/csrc/core/abstract_port.cc"
     "message_infrastructure/csrc/core/multiprocessing.cc"
     "message_infrastructure/csrc/core/abstract_port_implementation.cc"
     "message_infrastructure/csrc/core/ports.cc"
+    "message_infrastructure/csrc/core/message_infrastructure_logging.cc"
     "message_infrastructure/csrc/actor/posix_actor.cc"
     "message_infrastructure/csrc/channel/shmem/shm.cc"
     "message_infrastructure/csrc/channel/shmem/shmem_channel.cc"
@@ -43,6 +24,10 @@
 
 add_library(message_infrastructure SHARED ${MESSAGE_INFRASTRUCTURE_SRCS})
 
+target_compile_definitions(message_infrastructure PRIVATE
+    $<$<CONFIG:Debug>:CMAKE_DEBUG>
+)
+
 target_include_directories(message_infrastructure PUBLIC
                            ${PROJECT_SOURCE_DIR}
                            )
@@ -50,7 +35,6 @@
 target_link_libraries(message_infrastructure
                       rt
                       )
->>>>>>> aff63a67
 
 if(PY_WRAPPER)
     set(PY_WRAPPER_SRCS
