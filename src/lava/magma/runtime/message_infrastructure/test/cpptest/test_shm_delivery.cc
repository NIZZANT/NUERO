// Copyright (C) 2022 Intel Corporation
// SPDX-License-Identifier: BSD-3-Clause
// See: https://spdx.org/licenses/

#include <message_infrastructure/csrc/core/channel_factory.h>
#include <message_infrastructure/csrc/core/multiprocessing.h>
#include <message_infrastructure/csrc/channel/shmem/shmem_channel.h>
#include <message_infrastructure/csrc/core/message_infrastructure_logging.h>
#include <gtest/gtest.h>
#include <cstring>

namespace message_infrastructure {

void stop_fn() {
  // exit(0);
}

void target_fn_a1_bound(
  int loop,
  AbstractChannelPtr mp_to_a1,
  AbstractChannelPtr a1_to_mp,
  AbstractChannelPtr a1_to_a2,
  AbstractChannelPtr a2_to_a1,
  AbstractActor* actor_ptr) {
    actor_ptr->SetStopFn(stop_fn);
    auto from_mp = mp_to_a1->GetRecvPort();
    from_mp->Start();
    auto to_mp   = a1_to_mp->GetSendPort();
    to_mp->Start();
    auto to_a2   = a1_to_a2->GetSendPort();
    to_a2->Start();
    auto from_a2 = a2_to_a1->GetRecvPort();
    from_a2->Start();
    // LAVA_DUMP(1, "shm actor1, loop: %d\n", loop);
    while ((loop--)&&!actor_ptr->GetStatus()) {
      // LAVA_DUMP(1, "shm actor1 waitting\n");
      MetaDataPtr data = from_mp->Recv();
      // LAVA_DUMP(1, "shm actor1 recviced\n");
      (*reinterpret_cast<int64_t*>(data->mdata))++;
      to_a2->Send(data);
      free(data->mdata);
      data = from_a2->Recv();
      (*reinterpret_cast<int64_t*>(data->mdata))++;
      to_mp->Send(data);
      free(data->mdata);
    }
    from_mp->Join();
    from_a2->Join();
    while (!actor_ptr->GetStatus()) {
      helper::Sleep();
    }
  }

void target_fn_a2_bound(
  int loop,
  AbstractChannelPtr a1_to_a2,
  AbstractChannelPtr a2_to_a1,
  AbstractActor* actor_ptr) {
    actor_ptr->SetStopFn(stop_fn);
    auto from_a1 = a1_to_a2->GetRecvPort();
    from_a1->Start();
    auto to_a1   = a2_to_a1->GetSendPort();
    to_a1->Start();
    // LAVA_DUMP(1, "shm actor2, loop: %d\n", loop);
    while ((loop--)&&!actor_ptr->GetStatus()) {
      // LAVA_DUMP(1, "shm actor2 waitting\n");
      MetaDataPtr data = from_a1->Recv();
      // LAVA_DUMP(1, "shm actor2 recviced\n");
      (*reinterpret_cast<int64_t*>(data->mdata))++;
      to_a1->Send(data);
      free(data->mdata);
    }
    from_a1->Join();
    while (!actor_ptr->GetStatus()) {
      helper::Sleep();
    }
  }

TEST(TestShmDelivery, ShmLoop) {
  MultiProcessing mp;
  int loop = 10000;
  const int queue_size = 1;
  AbstractChannelPtr mp_to_a1 = GetChannelFactory().GetChannel(
    SHMEMCHANNEL, queue_size, sizeof(int64_t)*10000, "mp_to_a1", "mp_to_a1");
  AbstractChannelPtr a1_to_mp = GetChannelFactory().GetChannel(
    SHMEMCHANNEL, queue_size, sizeof(int64_t)*10000, "a1_to_mp", "a1_to_mp");
  AbstractChannelPtr a1_to_a2 = GetChannelFactory().GetChannel(
    SHMEMCHANNEL, queue_size, sizeof(int64_t)*10000, "a1_to_a2", "a1_to_a2");
  AbstractChannelPtr a2_to_a1 = GetChannelFactory().GetChannel(
    SHMEMCHANNEL, queue_size, sizeof(int64_t)*10000, "a2_to_a1", "a2_to_a1");
  auto target_fn_a1 = std::bind(&target_fn_a1_bound, loop,
                                mp_to_a1, a1_to_mp, a1_to_a2,
                                a2_to_a1, std::placeholders::_1);
  auto target_fn_a2 = std::bind(&target_fn_a2_bound, loop, a1_to_a2,
                                a2_to_a1, std::placeholders::_1);
  int actor1 = mp.BuildActor(target_fn_a1);
  int actor2 = mp.BuildActor(target_fn_a2);
  auto to_a1   = mp_to_a1->GetSendPort();
  to_a1->Start();
  auto from_a1 = a1_to_mp->GetRecvPort();
  from_a1->Start();
  int64_t array_[10000] = {1, 2, 3, 4, 5, 6, 7, 8, 9, 0};
  std::fill(array_ + 10, array_ + 10000, 1);

  MetaDataPtr metadata = std::make_shared<MetaData>();
  metadata->nd = 1;
  metadata->type = 7;
  metadata->elsize = 8;
  metadata->total_size = 10000;
  metadata->dims[0] = 10000;
  metadata->strides[0] = 1;
  metadata->mdata =
<<<<<<< HEAD
    reinterpret_cast<char*>
    (malloc(sizeof(int64_t)*10000));
  std::memcpy(metadata->mdata,
              reinterpret_cast<char*>(array_),
              metadata->elsize * metadata->total_size);
=======
    malloc(sizeof(int64_t));
  *reinterpret_cast<int64_t*>(metadata->mdata) = 1;

>>>>>>> e5d7d79c
  MetaDataPtr mptr;
  LAVA_DUMP(1, "main process loop: %d\n", loop);
  int expect_result = 1 + loop * 3;
  const clock_t start_time = std::clock();
  while (loop--) {
    to_a1->Send(metadata);
<<<<<<< HEAD
    free(reinterpret_cast<char*>(metadata->mdata));
    // LAVA_DUMP(1, "shm wait for response, remain loop: %d\n", loop);
=======
    free(metadata->mdata);
    LAVA_DUMP(1, "wait for response, remain loop: %d\n", loop);
>>>>>>> e5d7d79c
    mptr = from_a1->Recv();
    // to_a1->Join();
    // LAVA_DUMP(1, "metadata:\n");
    // LAVA_DUMP(1, "nd: %ld\n", mptr->nd);
    // LAVA_DUMP(1, "type: %ld\n", mptr->type);
    // LAVA_DUMP(1, "elsize: %ld\n", mptr->elsize);
    // LAVA_DUMP(1, "total_size: %ld\n", mptr->total_size);
    // LAVA_DUMP(1, "dims: {%ld, %ld, %ld, %ld, %ld}\n",
              // mptr->dims[0], mptr->dims[1], mptr->dims[2],
              // mptr->dims[3], mptr->dims[4]);
    // LAVA_DUMP(1, "strides: {%ld, %ld, %ld, %ld, %ld}\n",
    // mptr->strides[0], mptr->strides[1], mptr->strides[2], mptr->strides[3],
    // mptr->strides[4]);
    // LAVA_DUMP(1, "mdata: %p, *mdata: %ld\n", mptr->mdata,
    //           *reinterpret_cast<int64_t*>(mptr->mdata));
    int64_t *ptr = reinterpret_cast<int64_t*>(mptr->mdata);
    // for (int i = 0; i < 20; i++) {
    //   LAVA_DUMP(1, "shm mdata: %p, shm *mdata: %ld\n", ptr, *ptr);
    //   ptr++;
    // }
    metadata = mptr;
  }
  const clock_t end_time = std::clock();
<<<<<<< HEAD
  int64_t result = *reinterpret_cast<int64_t*>(metadata->mdata);
  printf("shm result =%ld", result);
  free(reinterpret_cast<char*>(mptr->mdata));
=======
  free(mptr->mdata);
>>>>>>> e5d7d79c
  from_a1->Join();
  mp.Stop(true);
  if (result != expect_result) {
    LAVA_DUMP(1, "expect_result: %d\n", expect_result);
    LAVA_DUMP(1, "result: %ld\n", result);
    LAVA_LOG_ERR("result != expect_result");
    throw;
  }
  printf("shm cpp loop timedelta: %f s\n",
        ((end_time - start_time)/static_cast<double>(CLOCKS_PER_SEC)));
  LAVA_DUMP(1, "shm cpp loop timedelta: %f",
           ((end_time - start_time)/static_cast<double>(CLOCKS_PER_SEC)));
  LAVA_DUMP(1, "exit\n");
}

}  // namespace message_infrastructure<|MERGE_RESOLUTION|>--- conflicted
+++ resolved
@@ -110,30 +110,20 @@
   metadata->dims[0] = 10000;
   metadata->strides[0] = 1;
   metadata->mdata =
-<<<<<<< HEAD
     reinterpret_cast<char*>
     (malloc(sizeof(int64_t)*10000));
   std::memcpy(metadata->mdata,
               reinterpret_cast<char*>(array_),
               metadata->elsize * metadata->total_size);
-=======
-    malloc(sizeof(int64_t));
-  *reinterpret_cast<int64_t*>(metadata->mdata) = 1;
 
->>>>>>> e5d7d79c
   MetaDataPtr mptr;
   LAVA_DUMP(1, "main process loop: %d\n", loop);
   int expect_result = 1 + loop * 3;
   const clock_t start_time = std::clock();
   while (loop--) {
     to_a1->Send(metadata);
-<<<<<<< HEAD
     free(reinterpret_cast<char*>(metadata->mdata));
     // LAVA_DUMP(1, "shm wait for response, remain loop: %d\n", loop);
-=======
-    free(metadata->mdata);
-    LAVA_DUMP(1, "wait for response, remain loop: %d\n", loop);
->>>>>>> e5d7d79c
     mptr = from_a1->Recv();
     // to_a1->Join();
     // LAVA_DUMP(1, "metadata:\n");
@@ -157,13 +147,9 @@
     metadata = mptr;
   }
   const clock_t end_time = std::clock();
-<<<<<<< HEAD
   int64_t result = *reinterpret_cast<int64_t*>(metadata->mdata);
   printf("shm result =%ld", result);
   free(reinterpret_cast<char*>(mptr->mdata));
-=======
-  free(mptr->mdata);
->>>>>>> e5d7d79c
   from_a1->Join();
   mp.Stop(true);
   if (result != expect_result) {
