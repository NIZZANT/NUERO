# Copyright (C) 2022 Intel Corporation
# SPDX-License-Identifier: BSD-3-Clause
# See: https://spdx.org/licenses/

import numpy as np
import unittest
from functools import partial
import time

from message_infrastructure.multiprocessing import MultiProcessing

from message_infrastructure import (
    ChannelBackend,
    Channel,
    SendPort,
    RecvPort,
    SupportGRPCChannel,
    SupportDDSChannel,
    ChannelQueueSize
)


def prepare_data():
    return np.random.random_sample((2, 4))


const_data = prepare_data()


def actor_stop(name):
    pass


def send_proc(*args, **kwargs):
    actor = args[0]
    actor.set_stop_fn(partial(actor_stop, "send"))
    port = kwargs.pop("port")
    if not isinstance(port, SendPort):
        raise AssertionError()
    port.start()
    port.send(const_data)
    port.join()
    actor.status_stopped()


def recv_proc(*args, **kwargs):
    actor = args[0]
    actor.set_stop_fn(partial(actor_stop, "recv"))
    port = kwargs.pop("port")
    port.start()
    if not isinstance(port, RecvPort):
        raise AssertionError()
    data = port.recv()
    if not np.array_equal(data, const_data):
        raise AssertionError()
    port.join()
    actor.status_stopped()


class Builder:
    def build(self):
        pass


class TestChannel(unittest.TestCase):

    def test_shmemchannel(self):
        mp = MultiProcessing()
        mp.start()
        nbytes = np.prod(const_data.shape) * const_data.dtype.itemsize
        name = 'test_shmem_channel'

        shmem_channel = Channel(
            ChannelBackend.SHMEMCHANNEL,
            ChannelQueueSize,
            nbytes,
            name,
            name)

        send_port = shmem_channel.src_port
        recv_port = shmem_channel.dst_port

        recv_port_fn = partial(recv_proc, port=recv_port)
        send_port_fn = partial(send_proc, port=send_port)

        builder1 = Builder()
        builder2 = Builder()
        mp.build_actor(recv_port_fn, builder1)
        mp.build_actor(send_port_fn, builder2)

        time.sleep(0.1)
        mp.stop(True)

    def test_single_process_shmemchannel(self):
        predata = prepare_data()
        nbytes = np.prod(predata.shape) * predata.dtype.itemsize
        name = 'test_single_process_shmem_channel'

        shmem_channel = Channel(
            ChannelBackend.SHMEMCHANNEL,
            ChannelQueueSize,
            nbytes,
            name,
            name)

        send_port = shmem_channel.src_port
        recv_port = shmem_channel.dst_port

        send_port.start()
        recv_port.start()

        send_port.send(predata)
        resdata = recv_port.recv()

        if not np.array_equal(resdata, predata):
            raise AssertionError()

        send_port.join()
        recv_port.join()

    def test_socketchannel(self):
        mp = MultiProcessing()
        mp.start()
        nbytes = np.prod(const_data.shape) * const_data.dtype.itemsize
        name = 'test_socket_channel'

        socket_channel = Channel(
            ChannelBackend.SOCKETCHANNEL,
            ChannelQueueSize,
            nbytes,
            name,
            name)

        send_port = socket_channel.src_port
        recv_port = socket_channel.dst_port

        recv_port_fn = partial(recv_proc, port=recv_port)
        send_port_fn = partial(send_proc, port=send_port)

        builder1 = Builder()
        builder2 = Builder()
        mp.build_actor(recv_port_fn, builder1)
        mp.build_actor(send_port_fn, builder2)

        time.sleep(0.1)
        mp.stop(True)

    def test_single_process_socketchannel(self):
        predata = prepare_data()
        nbytes = np.prod(predata.shape) * predata.dtype.itemsize
        name = 'test_single_process_socket_channel'

        socket_channel = Channel(
            ChannelBackend.SOCKETCHANNEL,
            ChannelQueueSize,
            nbytes,
            name,
            name)

        send_port = socket_channel.src_port
        recv_port = socket_channel.dst_port

        send_port.start()
        recv_port.start()

        send_port.send(predata)
        resdata = recv_port.recv()

        if not np.array_equal(resdata, predata):
            raise AssertionError()

        send_port.join()
        recv_port.join()

    @unittest.skipIf(not SupportGRPCChannel, "Not support grpc channel.")
    def test_grpcchannel(self):
        from message_infrastructure import GetRPCChannel
        mp = MultiProcessing()
        mp.start()
        name = 'test_grpc_channel'
        url = '127.13.2.11'
        port = 8003
        grpc_channel = GetRPCChannel(
            url,
            port,
            name,
            name,
            ChannelQueueSize)

        send_port = grpc_channel.src_port
        recv_port = grpc_channel.dst_port

        recv_port_fn = partial(recv_proc, port=recv_port)
        send_port_fn = partial(send_proc, port=send_port)

        builder1 = Builder()
        builder2 = Builder()
        mp.build_actor(recv_port_fn, builder1)
        mp.build_actor(send_port_fn, builder2)

        time.sleep(0.1)
        mp.stop(True)

<<<<<<< HEAD
    @unittest.skipIf(not SupportGRPCChannel, "Not support grpc channel.")
    def test_single_process_grpcchannel(self):
        from message_infrastructure import GetRPCChannel
        predata = prepare_data()
        name = 'test_single_process_grpc_channel'
        url = '127.13.2.2'
        port = 8002
        grpc_channel = GetRPCChannel(
            url,
            port,
            name,
            name,
            ChannelQueueSize)

        send_port = grpc_channel.src_port
        recv_port = grpc_channel.dst_port

        send_port.start()
        recv_port.start()

        send_port.send(predata)
        resdata = recv_port.recv()

        if not np.array_equal(resdata, predata):
            raise AssertionError()

        send_port.join()
        recv_port.join()

    @unittest.skipIf(not SupportDDSChannel, "Not support grpc channel.")
    def test_ddschannel(self):
        from message_infrastructure import GetDDSChannel
        from message_infrastructure import DDSTransportType
        mp = MultiProcessing()
        mp.start()
        nbytes = np.prod(const_data.shape) * const_data.dtype.itemsize
        name = 'test_dds_channel'

        dds_channel = GetDDSChannel(
            ChannelQueueSize,
            nbytes,
            name,
            DDSTransportType.DDSSHM)

        send_port = dds_channel.src_port
        recv_port = dds_channel.dst_port

        recv_port_fn = partial(recv_proc, port=recv_port)
        send_port_fn = partial(send_proc, port=send_port)

        builder1 = Builder()
        builder2 = Builder()
        mp.build_actor(recv_port_fn, builder1)
        mp.build_actor(send_port_fn, builder2)

        time.sleep(0.1)
        mp.stop(True)

=======
>>>>>>> 04ca7e6c

if __name__ == "__main__":
    print(SupportDDSChannel)
    unittest.main()<|MERGE_RESOLUTION|>--- conflicted
+++ resolved
@@ -201,36 +201,6 @@
         time.sleep(0.1)
         mp.stop(True)
 
-<<<<<<< HEAD
-    @unittest.skipIf(not SupportGRPCChannel, "Not support grpc channel.")
-    def test_single_process_grpcchannel(self):
-        from message_infrastructure import GetRPCChannel
-        predata = prepare_data()
-        name = 'test_single_process_grpc_channel'
-        url = '127.13.2.2'
-        port = 8002
-        grpc_channel = GetRPCChannel(
-            url,
-            port,
-            name,
-            name,
-            ChannelQueueSize)
-
-        send_port = grpc_channel.src_port
-        recv_port = grpc_channel.dst_port
-
-        send_port.start()
-        recv_port.start()
-
-        send_port.send(predata)
-        resdata = recv_port.recv()
-
-        if not np.array_equal(resdata, predata):
-            raise AssertionError()
-
-        send_port.join()
-        recv_port.join()
-
     @unittest.skipIf(not SupportDDSChannel, "Not support grpc channel.")
     def test_ddschannel(self):
         from message_infrastructure import GetDDSChannel
@@ -260,8 +230,6 @@
         time.sleep(0.1)
         mp.stop(True)
 
-=======
->>>>>>> 04ca7e6c
 
 if __name__ == "__main__":
     print(SupportDDSChannel)
