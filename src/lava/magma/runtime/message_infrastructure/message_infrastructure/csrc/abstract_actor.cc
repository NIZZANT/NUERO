// Copyright (C) 2021 Intel Corporation
// SPDX-License-Identifier: BSD-3-Clause
// See: https://spdx.org/licenses/

#include "abstract_actor.h"
#include <xmmintrin.h>

namespace message_infrastructure {

AbstractActor::AbstractActor(AbstractActor::TargetFn target_fn)
    : target_fn_(target_fn)
{
    this->ctl_shm_ = GetSharedMemManager().AllocChannelSharedMemory<SharedMemory>(
                        sizeof(int));
    this->ctl_shm_->Start();
}

AbstractActor::~AbstractActor() {
  ctl_shm_->Close();
}

void AbstractActor::Control(const ActorCmd cmd) {
    this->ctl_shm_->Store([cmd](void* data){
        auto ctrl_cmd = reinterpret_cast<int *>(data);
        *ctrl_cmd = static_cast<int>(cmd);
    });
}

void AbstractActor::HandleCmd() {
    while(actore_status_.load() < static_cast<int>(ActorStatus::StatusStopped)) {
        auto ret = ctl_shm_->Load([this](void *data){
            auto ctrl_status = reinterpret_cast<int *>(data);
            if(*ctrl_status == static_cast<int>(ActorCmd::CmdStop)) {
                this->actore_status_.store(static_cast<int>(ActorStatus::StatusStopped));
            }
            else if (*ctrl_status == static_cast<int>(ActorCmd::CmdPause))
            {
                this->actore_status_.store(static_cast<int>(ActorStatus::StatusPaused));
            }
            else if (*ctrl_status == ActorCmd::CmdRun)
            {
                this->actore_status_.store(static_cast<int>(ActorStatus::StatusRunning));
            }
            });
        if (!ret) {
            _mm_pause();
        }
    }
}

void AbstractActor::SetStatus(ActorStatus status) {
    actore_status_.store(static_cast<int>(status));
}

int AbstractActor::GetStatus() {
    return actore_status_.load();
}

void AbstractActor::SetStopFn(StopFn stop_fn) {
    stop_fn_ = stop_fn;
}

void AbstractActor::Run() {
    InitStatus();
    while(true) {
<<<<<<< HEAD
      auto handle = HandleCmd();

      // HandleCmd.stop
      if (handle.first) {
        break;
      }
      // HandleCmd.wait
      else if (!handle.second) {
=======
      if (actore_status_.load() >= static_cast<int>(ActorStatus::StatusStopped)) {
        break;
      }
      if (actore_status_.load() == static_cast<int>(ActorStatus::StatusRunning)) {
>>>>>>> b5d38051
        target_fn_(this);
        LAVA_LOG(LOG_MP, "Actor: ActorStatus:%d ActorCommand: %d\n", GetStatus(), GetCmd());
        break;
      } else {
        // pause status
        _mm_pause();
      }
    }
    if (handle_cmd_thread_->joinable()) {
        handle_cmd_thread_->join();
    }
    if (stop_fn_ != NULL && actore_status_.load() != static_cast<int>(ActorStatus::StatusTerminated)) {
        stop_fn_();
    }
    LAVA_LOG(LOG_ACTOR, "child exist, pid:%d\n", this->pid_);
}

void AbstractActor::InitStatus() {
    actore_status_.store(static_cast<int>(ActorStatus::StatusRunning));
    handle_cmd_thread_ = std::make_shared<std::thread>(&AbstractActor::HandleCmd, this);
}

} // namespace message_infrastructure<|MERGE_RESOLUTION|>--- conflicted
+++ resolved
@@ -63,21 +63,10 @@
 void AbstractActor::Run() {
     InitStatus();
     while(true) {
-<<<<<<< HEAD
-      auto handle = HandleCmd();
-
-      // HandleCmd.stop
-      if (handle.first) {
-        break;
-      }
-      // HandleCmd.wait
-      else if (!handle.second) {
-=======
       if (actore_status_.load() >= static_cast<int>(ActorStatus::StatusStopped)) {
         break;
       }
       if (actore_status_.load() == static_cast<int>(ActorStatus::StatusRunning)) {
->>>>>>> b5d38051
         target_fn_(this);
         LAVA_LOG(LOG_MP, "Actor: ActorStatus:%d ActorCommand: %d\n", GetStatus(), GetCmd());
         break;
