// Copyright (C) 2022 Intel Corporation
// SPDX-License-Identifier: BSD-3-Clause
// See: https://spdx.org/licenses/

#ifndef CORE_COMMON_H_
#define CORE_COMMON_H_

#include <message_infrastructure/csrc/core/utils.h>

#include <vector>
#include <atomic>
#include <memory>
#include <string>
#include <cassert>

namespace message_infrastructure {

template<class T>
class RecvQueue{
 public:
<<<<<<< HEAD
  RecvQueue(const std::string& name,
            const size_t &size)
    : name_(name), size_(size), read_index_(0), write_index_(0), done_(false)  {
    array_.resize(size_);
=======
  RecvQueue(const std::string& name, const size_t &size)
    : name_(name), size_(size), read_index_(0), write_index_(0), done_(false) {
    array_.resize(size_);
  }
  ~RecvQueue() {
    Free();
>>>>>>> e8f0a0ae
  }
  void Push(T val) {
    auto const curr_write_index = write_index_.load(std::memory_order_relaxed);
    auto next_write_index = curr_write_index + 1;
    if (next_write_index == size_) {
      next_write_index = 0;
    }
    if (next_write_index != read_index_.load(std::memory_order_acquire)) {
      array_[curr_write_index] = val;
      write_index_.store(next_write_index, std::memory_order_release);
    }
  }
  T Pop(bool block) {
    while (block && Empty()) {
      helper::Sleep();
      if (done_)
        return NULL;
    }
    auto const curr_read_index = read_index_.load(std::memory_order_relaxed);
    assert(curr_read_index != write_index_.load(std::memory_order_acquire));
    T data_ = array_[curr_read_index];
    auto next_read_index = curr_read_index + 1;
    if (next_read_index == size_) {
      next_read_index = 0;
    }
    read_index_.store(next_read_index, std::memory_order_release);
    return data_;
  }
  int AvailableCount() {
    auto const curr_read_index = read_index_.load(std::memory_order_acquire);
    auto const curr_write_index = write_index_.load(std::memory_order_acquire);
    if (curr_read_index == curr_write_index) {
      return size_;
    }
    if (curr_write_index > curr_read_index) {
      return size_ - curr_write_index + curr_read_index - 1;
    }
    return curr_read_index - curr_write_index - 1;
  }
  T Front() {
    while (Empty()) {
      helper::Sleep();
      if (done_)
        return NULL;
    }
    auto curr_read_index = read_index_.load(std::memory_order_acquire);
    T ptr = array_[curr_read_index];
    return ptr;
  }
  bool Empty() {
    auto const curr_read_index = read_index_.load(std::memory_order_acquire);
    auto const curr_write_index = write_index_.load(std::memory_order_acquire);
    return curr_read_index == curr_write_index;
  }
  void Free() {
    if (!Empty()) {
      auto const curr_read_index = read_index_.load(std::memory_order_acquire);
      auto const curr_write_index = write_index_.load(std::memory_order_acquire); // NOLINT
      int max, min;
      if (curr_read_index < curr_write_index) {
        max = curr_write_index;
        min = curr_read_index;
      } else {
        min = curr_write_index + 1;
        max = curr_read_index + 1;
      }
      for (int i = min; i < max; i++) {
        FreeData(array_[i]);
        array_[i] = nullptr;
      }
      read_index_.store(0, std::memory_order_release);
      write_index_.store(0, std::memory_order_release);
    }
  }
  bool Probe() {
    return !Empty();
  }
  void Stop() {
    done_ = true;
  }

 private:
  std::vector<T> array_;
  std::atomic<uint32_t> read_index_;
  std::atomic<uint32_t> write_index_;
  std::string name_;
  size_t size_;
  std::atomic_bool done_;

  void FreeData(T data);
};

}  // namespace message_infrastructure

#endif  // CORE_COMMON_H_<|MERGE_RESOLUTION|>--- conflicted
+++ resolved
@@ -18,19 +18,12 @@
 template<class T>
 class RecvQueue{
  public:
-<<<<<<< HEAD
-  RecvQueue(const std::string& name,
-            const size_t &size)
-    : name_(name), size_(size), read_index_(0), write_index_(0), done_(false)  {
-    array_.resize(size_);
-=======
   RecvQueue(const std::string& name, const size_t &size)
     : name_(name), size_(size), read_index_(0), write_index_(0), done_(false) {
     array_.resize(size_);
   }
   ~RecvQueue() {
     Free();
->>>>>>> e8f0a0ae
   }
   void Push(T val) {
     auto const curr_write_index = write_index_.load(std::memory_order_relaxed);
