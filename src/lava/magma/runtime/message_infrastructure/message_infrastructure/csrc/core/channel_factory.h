// Copyright (C) 2022 Intel Corporation
// SPDX-License-Identifier: BSD-3-Clause
// See: https://spdx.org/licenses/

#ifndef CORE_CHANNEL_FACTORY_H_
#define CORE_CHANNEL_FACTORY_H_

#include <message_infrastructure/csrc/core/abstract_channel.h>
#include <message_infrastructure/csrc/channel/shmem/shmem_channel.h>
#include <message_infrastructure/csrc/core/utils.h>
#include <message_infrastructure/csrc/channel/shmem/shm.h>
#include <message_infrastructure/csrc/channel/socket/socket.h>
#include <message_infrastructure/csrc/channel/socket/socket_channel.h>
#if defined(GRPC_CHANNEL)
#include <message_infrastructure/csrc/channel/grpc/grpc_channel.h>
#endif

#ifdef DDS_CHANNEL
#include <message_infrastructure/csrc/channel/dds/dds_channel.h>
#endif

#include <string>
#include <memory>

namespace message_infrastructure {

class ChannelFactory {
 public:
  AbstractChannelPtr GetChannel(const ChannelType &channel_type,
                                const size_t &size,
                                const size_t &nbytes,
                                const std::string &src_name,
<<<<<<< HEAD
                                const std::string &dst_name) {
    switch (channel_type) {
      case SOCKETCHANNEL:
        return GetSocketChannel(nbytes, src_name, dst_name);
      default:
        return GetShmemChannel(size, nbytes, src_name, dst_name);
    }
    LAVA_LOG_ERR("Get Channel error\n");
    return NULL;
  }
=======
                                const std::string &dst_name);
>>>>>>> e8e46934

#if defined(DDS_CHANNEL)
  AbstractChannelPtr GetDefDDSChannel(const int &dds_depth,
                                   const size_t &nbytes,
                                   const std::string &topic_name,
                                   const DDSTransportType &transport_type,
                                   const DDSBackendType &dds_backend) {
    return std::make_shared<DDSChannel>(dds_depth,
                                        nbytes,
                                        topic_name,
                                        transport_type,
                                        dds_backend);
  }
#endif

#if defined(GRPC_CHANNEL)
  AbstractChannelPtr GetRPCChannel(const std::string &url,
                                   const int &port,
                                   const std::string &src_name,
                                   const std::string &dst_name,
                                   const size_t &size);

  AbstractChannelPtr GetDefRPCChannel(const std::string &src_name,
                                      const std::string &dst_name,
                                      const size_t &size);
#endif

  friend ChannelFactory& GetChannelFactory();

 private:
  ChannelFactory() {}
  ChannelFactory(const ChannelFactory&) {}
  static ChannelFactory channel_factory_;
};

ChannelFactory& GetChannelFactory();

}  // namespace message_infrastructure

#endif  // CORE_CHANNEL_FACTORY_H_<|MERGE_RESOLUTION|>--- conflicted
+++ resolved
@@ -30,20 +30,7 @@
                                 const size_t &size,
                                 const size_t &nbytes,
                                 const std::string &src_name,
-<<<<<<< HEAD
-                                const std::string &dst_name) {
-    switch (channel_type) {
-      case SOCKETCHANNEL:
-        return GetSocketChannel(nbytes, src_name, dst_name);
-      default:
-        return GetShmemChannel(size, nbytes, src_name, dst_name);
-    }
-    LAVA_LOG_ERR("Get Channel error\n");
-    return NULL;
-  }
-=======
                                 const std::string &dst_name);
->>>>>>> e8e46934
 
 #if defined(DDS_CHANNEL)
   AbstractChannelPtr GetDefDDSChannel(const int &dds_depth,
