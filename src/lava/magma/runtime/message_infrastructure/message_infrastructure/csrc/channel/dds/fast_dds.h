// Copyright (C) 2022 Intel Corporation
// SPDX-License-Identifier: BSD-3-Clause
// See: https://spdx.org/licenses/

#ifndef CHANNEL_DDS_FAST_DDS_H_
#define CHANNEL_DDS_FAST_DDS_H_

#include <message_infrastructure/csrc/channel/dds/dds.h>
#include <message_infrastructure/csrc/channel/dds/protos/fast_dds/DDSMetaDataPubSubTypes.h>
#include <message_infrastructure/csrc/channel/dds/protos/fast_dds/DDSMetaData.h>
#include <message_infrastructure/csrc/core/utils.h>
#include <fastdds/rtps/transport/TransportDescriptorInterface.h>

#include <memory>
#include <string>

#include <fastdds/dds/domain/DomainParticipant.hpp>
#include <fastdds/dds/publisher/DataWriter.hpp>
#include <fastdds/dds/publisher/DataWriterListener.hpp>
#include <fastdds/dds/publisher/Publisher.hpp>
#include <fastdds/dds/subscriber/DataReader.hpp>
#include <fastdds/dds/subscriber/SampleInfo.hpp>
#include <fastdds/dds/subscriber/Subscriber.hpp>
#include <fastdds/dds/topic/Topic.hpp>
#include <fastdds/dds/topic/TypeSupport.hpp>

<<<<<<< HEAD
// Default Parameters
// Transport
#define SHM_SEGMENT_SIZE (2*1024*1024)
#define NON_BLOCKING_SEND (false)
#define UDP_OUT_PORT  (0)
#define TCP_PORT 46
#define TCPv4_IP ("0.0.0.0")
// QOS
#define HEARTBEAT_PERIOD_SECONDS (2)
#define HEARTBEAT_PERIOD_NANOSEC (200 * 1000 * 1000)
// Topic
#define DDS_DATATYPE_NAME "ddsmetadata::msg::dds_::DDSMetaData_"

=======
>>>>>>> 074e2590
namespace message_infrastructure {

class FastDDSPubListener final : public
                                 eprosima::fastdds::dds::DataWriterListener {
 public:
  FastDDSPubListener() : matched_(0) {}
  ~FastDDSPubListener() override {}
  void on_publication_matched(
    eprosima::fastdds::dds::DataWriter* writer,
    const eprosima::fastdds::dds::PublicationMatchedStatus& info) override;

  int matched_;
};

// FastDDSPubListener object needs to be transfered to DDSPort.
// Also need to be handled in DDS class.
// Use std::shared_ptr.
using FastDDSPubListenerPtr = std::shared_ptr<FastDDSPubListener>;

class FastDDSPublisher final : public DDSPublisher {
 public:
  FastDDSPublisher(const std::string &topic_name,
                   const DDSTransportType &dds_transfer_type,
                   const size_t &max_samples) :
                   type_(new ddsmetadata::msg::DDSMetaDataPubSubType()),
                   stop_(true),
                   topic_name_(topic_name),
                   dds_transfer_type_(dds_transfer_type),
                   max_samples_(max_samples) {}
  ~FastDDSPublisher() override;
  int Init();
  bool Publish(DataPtr data);
  void Stop();  // Can Init again

 private:
  void InitDataWriter();
  void InitParticipant();

  FastDDSPubListenerPtr listener_ = nullptr;
  std::shared_ptr<ddsmetadata::msg::DDSMetaData> dds_metadata_;
  eprosima::fastdds::dds::DomainParticipant* participant_ = nullptr;
  eprosima::fastdds::dds::Publisher* publisher_ = nullptr;
  eprosima::fastdds::dds::Topic* topic_ = nullptr;
  eprosima::fastdds::dds::DataWriter* writer_ = nullptr;
  eprosima::fastdds::dds::TypeSupport type_;

  std::string topic_name_;
  DDSTransportType dds_transfer_type_;
  size_t max_samples_;

  bool stop_;
};

class FastDDSSubListener final : public
                         eprosima::fastdds::dds::DataReaderListener {
 public:
  FastDDSSubListener() : matched_(0) {}
  ~FastDDSSubListener() override {}
  void on_data_available(
       eprosima::fastdds::dds::DataReader* reader) override {};
  void on_subscription_matched(
       eprosima::fastdds::dds::DataReader* reader,
       const eprosima::fastdds::dds::SubscriptionMatchedStatus& info) override;
  int matched_;
};

// FastDDSSubListener object needs to be transfered to DDSPort.
// Also need to be handled in DDS class.
// Use std::shared_ptr.
using FastDDSSubListenerPtr = std::shared_ptr<FastDDSSubListener>;

class FastDDSSubscriber final : public DDSSubscriber {
 public:
  FastDDSSubscriber(const std::string &topic_name,
                    const DDSTransportType &dds_transfer_type,
                    const size_t &max_samples) :
                    type_(new ddsmetadata::msg::DDSMetaDataPubSubType()),
                    stop_(true),
                    topic_name_(topic_name),
                    dds_transfer_type_(dds_transfer_type),
                    max_samples_(max_samples) {}
  ~FastDDSSubscriber() override;
  int Init();
  void Stop();
  MetaDataPtr Recv(bool keep);

 private:
  void InitParticipant();
  void InitDataReader();
  FastDDSSubListenerPtr listener_ = nullptr;
<<<<<<< HEAD
  std::shared_ptr<ddsmetadata::msg::DDSMetaData> dds_metadata_;
=======
>>>>>>> 074e2590
  eprosima::fastdds::dds::DomainParticipant* participant_ = nullptr;
  eprosima::fastdds::dds::Subscriber* subscriber_ = nullptr;
  eprosima::fastdds::dds::Topic* topic_ = nullptr;
  eprosima::fastdds::dds::DataReader* reader_ = nullptr;
  eprosima::fastdds::dds::TypeSupport type_;

  std::string topic_name_;
  DDSTransportType dds_transfer_type_;
  size_t max_samples_;
  bool stop_;
};

std::shared_ptr<eprosima::fastdds::rtps::TransportDescriptorInterface>
GetTransportDescriptor(const DDSTransportType &dds_type);
}  // namespace message_infrastructure

#endif  // CHANNEL_DDS_FAST_DDS_H_<|MERGE_RESOLUTION|>--- conflicted
+++ resolved
@@ -24,22 +24,6 @@
 #include <fastdds/dds/topic/Topic.hpp>
 #include <fastdds/dds/topic/TypeSupport.hpp>
 
-<<<<<<< HEAD
-// Default Parameters
-// Transport
-#define SHM_SEGMENT_SIZE (2*1024*1024)
-#define NON_BLOCKING_SEND (false)
-#define UDP_OUT_PORT  (0)
-#define TCP_PORT 46
-#define TCPv4_IP ("0.0.0.0")
-// QOS
-#define HEARTBEAT_PERIOD_SECONDS (2)
-#define HEARTBEAT_PERIOD_NANOSEC (200 * 1000 * 1000)
-// Topic
-#define DDS_DATATYPE_NAME "ddsmetadata::msg::dds_::DDSMetaData_"
-
-=======
->>>>>>> 074e2590
 namespace message_infrastructure {
 
 class FastDDSPubListener final : public
@@ -130,10 +114,6 @@
   void InitParticipant();
   void InitDataReader();
   FastDDSSubListenerPtr listener_ = nullptr;
-<<<<<<< HEAD
-  std::shared_ptr<ddsmetadata::msg::DDSMetaData> dds_metadata_;
-=======
->>>>>>> 074e2590
   eprosima::fastdds::dds::DomainParticipant* participant_ = nullptr;
   eprosima::fastdds::dds::Subscriber* subscriber_ = nullptr;
   eprosima::fastdds::dds::Topic* topic_ = nullptr;
