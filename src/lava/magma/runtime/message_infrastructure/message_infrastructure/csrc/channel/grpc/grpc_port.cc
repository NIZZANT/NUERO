// Copyright (C) 2022 Intel Corporation
// SPDX-License-Identifier: BSD-3-Clause
// See: https://spdx.org/licenses/

#include <message_infrastructure/csrc/channel/grpc/grpc_port.h>
#include <message_infrastructure/csrc/core/message_infrastructure_logging.h>
#include <message_infrastructure/csrc/channel/grpc/grpc.h>

namespace message_infrastructure {

namespace {

MetaDataPtr GrpcMetaData2MetaData(GrpcMetaDataPtr grpcdata) {
  MetaDataPtr metadata = std::make_shared<MetaData>();
  metadata->nd = grpcdata->nd();
  metadata->type = grpcdata->type();
  metadata->elsize = grpcdata->elsize();
  metadata->total_size = grpcdata->total_size();
  void* data = std::calloc(metadata->elsize * metadata->total_size, 1);
  if (data == nullptr) {
    LAVA_LOG_ERR("alloc failed, errno: %d\n", errno);
  }
<<<<<<< HEAD
  for (int i = 0; i < MAX_ARRAY_DIMS; i++) {
=======
  for (int i = 0; i < metadata->nd; i++) {
>>>>>>> ab36d064
    metadata->dims[i] = grpcdata->dims(i);
    metadata->strides[i] = grpcdata->strides(i);
  }
  std::memcpy(data,
              grpcdata->value().c_str(),
              metadata->elsize * metadata->total_size);
  metadata->mdata = data;
  return metadata;
}

}  // namespace

template<>
void RecvQueue<GrpcMetaDataPtr>::FreeData(GrpcMetaDataPtr data)
{}

GrpcChannelServerImpl::GrpcChannelServerImpl(const std::string& name,
                                             const size_t &size)
  :name_(name), size_(size), done_(false) {
  recv_queue_ = std::make_shared<RecvQueue<GrpcMetaDataPtr>>(name_, size_);
}

Status GrpcChannelServerImpl::RecvArrayData(ServerContext* context,
                                            const GrpcMetaData *request,
                                            DataReply* reply) {
  bool rep = true;
  while (recv_queue_->AvailableCount() <=0) {
    helper::Sleep();
    if (done_) {
      rep = false;
      return Status::OK;
    }
  }
  recv_queue_->Push(std::make_shared<GrpcMetaData>(*request));
  reply->set_ack(rep);
  return Status::OK;
}

GrpcMetaDataPtr GrpcChannelServerImpl::Pop(bool block) {
  return recv_queue_->Pop(block);
}

GrpcMetaDataPtr GrpcChannelServerImpl::Front() {
  return recv_queue_->Front();
}

bool GrpcChannelServerImpl::Probe() {
  return recv_queue_->Probe();
}

void GrpcChannelServerImpl::Stop() {
  done_ = true;
  recv_queue_->Stop();
}

GrpcRecvPort::GrpcRecvPort(const std::string& name,
                           const size_t &size,
                           const std::string& url)
  :name_(name), size_(size), done_(false), url_(url) {
  service_ptr_ = std::make_shared<GrpcChannelServerImpl>(name_, size_);
}

void GrpcRecvPort::Start() {
  grpc::EnableDefaultHealthCheckService(true);
  grpc::reflection::InitProtoReflectionServerBuilderPlugin();
  builder_.AddListeningPort(url_, grpc::InsecureServerCredentials());
  builder_.RegisterService(service_ptr_.get());
  server_ = builder_.BuildAndStart();
}

MetaDataPtr GrpcRecvPort::Recv() {
  GrpcMetaDataPtr recv_data = service_ptr_->Pop(true);
  return GrpcMetaData2MetaData(recv_data);
}

MetaDataPtr GrpcRecvPort::Peek() {
  GrpcMetaDataPtr peek_data = service_ptr_->Front();
  return GrpcMetaData2MetaData(peek_data);
}

void GrpcRecvPort::Join() {
  if (!done_) {
    done_ = true;
    service_ptr_->Stop();
    server_->Shutdown();
  }
}

bool GrpcRecvPort::Probe() {
  return service_ptr_->Probe();
}

void GrpcSendPort::Start() {
  channel_ = grpc::CreateChannel(url_, grpc::InsecureChannelCredentials());
  stub_ = GrpcChannelServer::NewStub(channel_);
}

void GrpcSendPort::Send(DataPtr grpcdata) {
  GrpcMetaData* data = reinterpret_cast<GrpcMetaData*>(grpcdata.get());
  DataReply reply;
  ClientContext context;
  context.set_wait_for_ready(true);
  Status status = stub_->RecvArrayData(&context, *data, &reply);
  if (!reply.ack()) {
    LAVA_LOG_ERR("Send fail!\n");
  }
}

bool GrpcSendPort::Probe() {
  return false;
}

void GrpcSendPort::Join() {
  done_ = true;
}

}  // namespace message_infrastructure<|MERGE_RESOLUTION|>--- conflicted
+++ resolved
@@ -20,11 +20,7 @@
   if (data == nullptr) {
     LAVA_LOG_ERR("alloc failed, errno: %d\n", errno);
   }
-<<<<<<< HEAD
-  for (int i = 0; i < MAX_ARRAY_DIMS; i++) {
-=======
   for (int i = 0; i < metadata->nd; i++) {
->>>>>>> ab36d064
     metadata->dims[i] = grpcdata->dims(i);
     metadata->strides[i] = grpcdata->strides(i);
   }
