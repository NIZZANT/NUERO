--- conflicted
+++ resolved
@@ -9,10 +9,7 @@
 #include <sys/shm.h>
 #include <fcntl.h>
 #include <semaphore.h>
-<<<<<<< HEAD
-=======
 
->>>>>>> 2b1f3259
 #include <memory>
 #include <vector>
 
