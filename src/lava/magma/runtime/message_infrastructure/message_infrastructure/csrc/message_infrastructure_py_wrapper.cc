--- conflicted
+++ resolved
@@ -93,8 +93,6 @@
                                        py::return_value_policy::reference)
     .def_property_readonly("dst_port", &ChannelProxy::GetRecvPort,
                                        py::return_value_policy::reference);
-<<<<<<< HEAD
-=======
 #if defined(GRPC_CHANNEL)
   py::class_<GetRPCChannelProxy, GetRPCChannelProxyPtr> (m, "GetRPCChannel")
     .def(py::init<std::string, int, std::string, std::string, size_t>())
@@ -142,7 +140,6 @@
 #endif
   });
 
->>>>>>> 1e0ecaf0
   py::class_<SendPortProxy, PortProxy,
              std::shared_ptr<SendPortProxy>> (m, "SendPort")
     .def(py::init<>())
