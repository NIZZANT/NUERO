--- conflicted
+++ resolved
@@ -13,14 +13,9 @@
 #include "multiprocessing.h"
 #include "port_proxy.h"
 #include "shm.h"
-<<<<<<< HEAD
 #include "shmem_channel.h"
 #include "shmem_port.h"
 #include "utils.h"
-=======
-// #include "shmem_channel.h"
-// #include "shmem_port.h"
->>>>>>> 4fe5a703
 #include "ports.h"
 #include "transformer.h"
 
@@ -51,7 +46,6 @@
     .def("stop", &PosixActor::Stop)
     .def("get_status", &PosixActor::GetStatus);
     // .def("trace", &PosixActor::Trace);
-<<<<<<< HEAD
   py::enum_<ChannelType> (m, "ChannelType")
     .value("SHMEMCHANNEL", SHMEMCHANNEL)
     .value("RPCCHANNEL", RPCCHANNEL)
@@ -96,210 +90,74 @@
     .def("get_channel", &ChannelFactory::GetChannel<std::int64_t>, py::return_value_policy::reference)
     .def("get_channel", &ChannelFactory::GetChannel<float>, py::return_value_policy::reference);
   m.def("get_channel_factory", GetChannelFactory, py::return_value_policy::reference);
-
   py::class_<CppInPortVectorDense, std::shared_ptr<CppInPortVectorDense>> (m, "PyInPortVectorDense")
     .def(py::init<RecvPortProxyList>())
     .def("recv", &CppInPortVectorDense::Recv)
     .def("peek", &CppInPortVectorDense::Peek);
-
   py::class_<CppInPortVectorSparse, std::shared_ptr<CppInPortVectorSparse>> (m, "PyInPortVectorSparse")
     .def(py::init<RecvPortProxyList>())
     .def("recv", &CppInPortVectorSparse::Recv)
     .def("peek", &CppInPortVectorSparse::Peek);
-
   py::class_<CppInPortScalarDense, std::shared_ptr<CppInPortScalarDense>> (m, "PyInPortScalarDense")
     .def(py::init<RecvPortProxyList>())
     .def("recv", &CppInPortScalarDense::Recv)
     .def("peek", &CppInPortScalarDense::Peek);
-
   py::class_<CppInPortScalarSparse, std::shared_ptr<CppInPortScalarSparse>> (m, "PyInPortScalarSparse")
     .def(py::init<RecvPortProxyList>())
     .def("recv", &CppInPortScalarSparse::Recv)
     .def("peek", &CppInPortScalarSparse::Peek);
-
   py::class_<CppOutPortVectorDense, std::shared_ptr<CppOutPortVectorDense>> (m, "PyOutPortVectorDense")
     .def(py::init<SendPortProxyList>())
     .def("send", &CppOutPortVectorDense::Send)
     .def("flush", &CppOutPortVectorDense::Flush);
-
   py::class_<CppOutPortVectorSparse, std::shared_ptr<CppOutPortVectorSparse>> (m, "PyOutPortVectorSparse")
     .def(py::init<SendPortProxyList>())
     .def("send", &CppOutPortVectorSparse::Send)
     .def("flush", &CppOutPortVectorSparse::Flush);
-
   py::class_<CppOutPortScalarDense, std::shared_ptr<CppOutPortScalarDense>> (m, "PyOutPortScalarDense")
     .def(py::init<SendPortProxyList>())
     .def("send", &CppOutPortScalarDense::Send)
     .def("flush", &CppOutPortScalarDense::Flush);
-
   py::class_<CppOutPortScalarSparse, std::shared_ptr<CppOutPortScalarSparse>> (m, "PyOutPortScalarSparse")
     .def(py::init<SendPortProxyList>())
     .def("send", &CppOutPortScalarSparse::Send)
     .def("flush", &CppOutPortScalarSparse::Flush);
-
   py::class_<CppRefPortVectorDense, std::shared_ptr<CppRefPortVectorDense>> (m, "PyRefPortVectorDense")
     .def(py::init<SendPortProxyList, RecvPortProxyList>())
     .def("read", &CppRefPortVectorDense::Read)
     .def("write", &CppRefPortVectorDense::Write);
-
   py::class_<CppRefPortVectorSparse, std::shared_ptr<CppRefPortVectorSparse>> (m, "PyRefPortVectorSparse")
     .def(py::init<SendPortProxyList, RecvPortProxyList>())
     .def("read", &CppRefPortVectorSparse::Read)
     .def("write", &CppRefPortVectorSparse::Write);
-
   py::class_<CppRefPortScalarDense, std::shared_ptr<CppRefPortScalarDense>> (m, "PyRefPortScalarDense")
     .def(py::init<SendPortProxyList, RecvPortProxyList>())
     .def("read", &CppRefPortScalarDense::Read)
     .def("write", &CppRefPortScalarDense::Write);
-
   py::class_<CppRefPortScalarSparse, std::shared_ptr<CppRefPortScalarSparse>> (m, "PyRefPortScalarSparse")
     .def(py::init<SendPortProxyList, RecvPortProxyList>())
     .def("read", &CppRefPortScalarSparse::Read)
     .def("write", &CppRefPortScalarSparse::Write);
-
   py::class_<CppVarPortVectorDense, std::shared_ptr<CppVarPortVectorDense>> (m, "PyVarPortVectorDense")
     .def(py::init<std::string, SendPortProxyList, RecvPortProxyList>())
     .def("service", &CppVarPortVectorDense::Service)
     .def("recv", &CppVarPortVectorDense::Recv)
     .def("peek", &CppVarPortVectorDense::Peek);
-
   py::class_<CppVarPortVectorSparse, std::shared_ptr<CppVarPortVectorSparse>> (m, "PyVarPortVectorSparse")
     .def(py::init<std::string, SendPortProxyList, RecvPortProxyList>())
     .def("service", &CppVarPortVectorSparse::Service)
     .def("recv", &CppVarPortVectorSparse::Recv)
     .def("peek", &CppVarPortVectorSparse::Peek);
-
   py::class_<CppVarPortScalarDense, std::shared_ptr<CppVarPortScalarDense>> (m, "PyVarPortScalarDense")
     .def(py::init<std::string, SendPortProxyList, RecvPortProxyList>())
     .def("service", &CppVarPortScalarDense::Service)
     .def("recv", &CppVarPortScalarDense::Recv)
     .def("peek", &CppVarPortScalarDense::Peek);
-
   py::class_<CppVarPortScalarSparse, std::shared_ptr<CppVarPortScalarSparse>> (m, "PyVarPortScalarSparse")
     .def(py::init<std::string, SendPortProxyList, RecvPortProxyList>())
     .def("service", &CppVarPortScalarSparse::Service)
     .def("recv", &CppVarPortScalarSparse::Recv)
     .def("peek", &CppVarPortScalarSparse::Peek);
-=======
-  
-  /*
-  py::class_<ShmemSendPort> (m, "ShmemSendPort")
-    .def(py::init<std::string, SharedMemory*, Proto*, size_t, sem_t*, sem_t*>())
-    .def("start", &ShmemSendPort::Start)
-    .def("probe", &ShmemSendPort::Probe)
-    .def("send", &ShmemSendPort::Send)
-    .def("join", &ShmemSendPort::Join)
-    .def("ack_callback", &ShmemSendPort::_ack_callback);
-  py::class_<ShmemRecvPort> (m, "ShmemRecvPort")
-    .def(py::init<std::string, SharedMemory*, Proto*, size_t, sem_t*, sem_t*>())
-    .def("start", &ShmemRecvPort::Start)
-    .def("probe", &ShmemRecvPort::Probe)
-    .def("recv", &ShmemRecvPort::Recv)
-    .def("join", &ShmemRecvPort::Join)
-    .def("peek", &ShmemRecvPort::Peek)
-    .def("req_callback", &ShmemRecvPort::_req_callback);
-  py::class_<ShmemChannel> (m, "ShmemChannel")
-    .def(py::init<SharedMemory*, std::string, std::string, ssize_t*, DataType, size_t>())
-    .def("get_srcport", &ShmemChannel::GetSrcPort, return_value_policy::reference)
-    .def("get_dstport", &ShmemChannel::GetDstPort, return_value_policy::reference);
-  m.def("get_shmemchannel", &GetShmemChannel, return_value_policy::reference);
-  */
-
-  py::class_<AbstractCppPort> (m, "AbstractPyPort")
-    .def(py::init<>());
-
-  py::class_<AbstractCppIOPort> (m, "AbstractPyIOPort")
-    .def("ports", &AbstractCppIOPort::GetPorts);
-  
-  py::class_<CppInPort> (m, "PyInPort")
-    .def("probe", &CppInPort::Probe);
-  
-  py::class_<CppInPortVectorDense> (m, "PyInPortVectorDense")
-    .def("recv", &CppInPortVectorDense::Recv)
-    .def("peek", &CppInPortVectorDense::Peek);
-  
-  py::class_<CppInPortVectorSparse> (m, "PyInPortVectorSparse")
-    .def("recv", &CppInPortVectorSparse::Recv)
-    .def("peek", &CppInPortVectorSparse::Peek);
-
-  py::class_<CppInPortScalarDense> (m, "PyInPortScalarDense")
-    .def("recv", &CppInPortScalarDense::Recv)
-    .def("peek", &CppInPortScalarDense::Peek);
-  
-  py::class_<CppInPortScalarSparse> (m, "PyInPortScalarSparse")
-    .def("recv", &CppInPortScalarSparse::Recv)
-    .def("peek", &CppInPortScalarSparse::Peek);
-  
-  py::class_<CppOutPort> (m, "PyOutPort")
-    .def(py::init<>());
-  
-  py::class_<CppOutPortVectorDense> (m, "PyOutPortVectorDense")
-    .def("send", &CppOutPortVectorDense::Send);
-  
-  py::class_<CppOutPortVectorSparse> (m, "PyOutPortVectorSparse")
-    .def("send", &CppOutPortVectorSparse::Send);
-  
-  py::class_<CppOutPortScalarDense> (m, "PyOutPortScalarDense")
-    .def("send", &CppOutPortScalarDense::Send);
-
-  py::class_<CppOutPortScalarSparse> (m, "PyOutPortScalarSparse")
-    .def("send", &CppOutPortScalarSparse::Send);
-  
-  py::class_<CppRefPort> (m, "PyRefPort")
-    .def(py::init<>())
-    .def("ports", &CppRefPort::GetPorts);
-  
-  py::class_<CppRefPortVectorDense> (m, "PyRefPortVectorDense")
-    .def("read", &CppRefPortVectorDense::Read)
-    .def("write", &CppRefPortVectorDense::Write);
-  
-  py::class_<CppRefPortVectorSparse> (m, "PyRefPortVectorSparse")
-    .def("read", &CppRefPortVectorSparse::Read)
-    .def("write", &CppRefPortVectorSparse::Write);
-
-  py::class_<CppRefPortScalarDense> (m, "PyRefPortScalarDense")
-    .def("read", &CppRefPortScalarDense::Read)
-    .def("write", &CppRefPortScalarDense::Write);
-  
-  py::class_<CppRefPortScalarSparse> (m, "PyRefPortScalarSparse")
-    .def("read", &CppRefPortScalarSparse::Read)
-    .def("write", &CppRefPortScalarSparse::Write);
-  
-  py::class_<CppVarPort> (m, "PyVarPort")
-    .def(py::init<>());
-    // .def("csp_ports", &CppVarPort::GetCspPorts);
-  
-  py::class_<CppVarPortVectorDense> (m, "PyVarPortVectorDense")
-    .def("service", &CppVarPortVectorDense::Service);
-  
-  py::class_<CppVarPortVectorSparse> (m, "PyVarPortVectorSparse")
-    .def("recv", &CppVarPortVectorSparse::Recv)
-    .def("peek", &CppVarPortVectorSparse::Peek)
-    .def("service", &CppVarPortVectorSparse::Service);
-  
-  py::class_<CppVarPortScalarDense> (m, "PyVarPortScalarDense")
-    .def("recv", &CppVarPortScalarDense::Recv)
-    .def("peek", &CppVarPortScalarDense::Peek)
-    .def("service", &CppVarPortScalarDense::Service);
-
-  py::class_<CppVarPortScalarSparse> (m, "PyVarPortScalarSparse")
-    .def("recv", &CppVarPortScalarSparse::Recv)
-    .def("peek", &CppVarPortScalarSparse::Peek)
-    .def("service", &CppVarPortScalarSparse::Service);
-  
-
-  /*
-  py::class_<AbstractTransformer> (m, "AbstractTransformer")
-    .def("transform", &AbstractTransformer::Transform);
-
-  py::class_<IdentityTransformer> (m, "IdentityTransformer")
-    .def("transform", &IdentityTransformer::Transform);
-
-  py::class_<VirtualPortTransformer> (m, "VirtualPortTransformer")
-    .def("transform", &VirtualPortTransformer::Transform)
-    .def("_get_transform", &VirtualPortTransformer::_Get_Transform);
-  */
->>>>>>> 4fe5a703
 }
 
 }  // namespace message_infrastructure