--- conflicted
+++ resolved
@@ -160,21 +160,12 @@
     return py::cast(0);
   LAVA_DEBUG(LOG_LAYER, "Set PyObject capsule, mdata: %p\n", metadata->mdata);
   PyObject *capsule = PyCapsule_New(metadata->mdata, nullptr,
-<<<<<<< HEAD
-                                      [](PyObject *capsule){
-      void *memory = PyCapsule_GetPointer(capsule, nullptr);
-      LAVA_DEBUG(LOG_LAYER, "PyObject cleaned, free memory: %p, size: %lu.\n",
-                 memory, *(reinterpret_cast<uint64_t*>(memory) - 1)&(~0x7));
-      free(memory);
-    });
-=======
                                       [](PyObject *capsule) {
     void *memory = PyCapsule_GetPointer(capsule, nullptr);
     LAVA_DEBUG(LOG_LAYER, "PyObject cleaned, free memory: %p, size: %lu.\n",
                 memory, *(reinterpret_cast<uint64_t*>(memory) - 1)&(~0x7));
     free(memory);});
   LAVA_ASSERT_INT((nullptr == capsule) ? (free(metadata->mdata), 1) : 0, 0);
->>>>>>> 47517579
   LAVA_ASSERT_INT(PyArray_SetBaseObject(
                   reinterpret_cast<PyArrayObject *>(array),
                   capsule), 0);
