// Copyright (C) 2021 Intel Corporation
// SPDX-License-Identifier: BSD-3-Clause
// See: https://spdx.org/licenses/

#include <xmmintrin.h>
#include <pthread.h>
#include <sys/mman.h>
#include <sys/stat.h>
#include <sys/types.h>
#include <sys/shm.h>
#include <memory.h>
#include <fcntl.h>
#include <semaphore.h>
#include <unistd.h>
#include <thread>
#include <mutex>
#include <memory>
#include <string>
#include <condition_variable>

#include "shmem_port.h"
#include "shm.h"
#include "utils.h"
#include "message_infrastructure_logging.h"

namespace message_infrastructure {
ShmemRecvQueue::ShmemRecvQueue(const std::string& name,
                          const size_t &size,
                          const size_t &nbytes) {
  size_ = size;
  name_ = name;
  nbytes_ = nbytes;
  array_.reserve(size_);
  done_ = false;
  overlap_ = false;
  read_index_.store(0, std::memory_order_release);
  write_index_.store(0, std::memory_order_release);
}

void ShmemRecvQueue::Push(void* src) {
  auto const curr_write_index = write_index_.load(std::memory_order_acquire);
  auto const curr_read_index = read_index_.load(std::memory_order_acquire);
  auto next_write_index = curr_write_index + 1;
  if (next_write_index == size_) {
      next_write_index = 0;
  }
  if(curr_write_index == curr_read_index && overlap_) {
    auto next_read_index = curr_read_index + 1;
    drop_array_.push_back(array_[curr_read_index]);
    next_read_index = next_write_index;
    read_index_.store(next_read_index, std::memory_order_release);
    LAVA_LOG_WARN(LOG_SMMP, "Drop data in ShmemChannel %s\n", name_.c_str());
  }
  if (next_write_index == curr_read_index) {
    overlap_ = true;
  }

  void *ptr = malloc(nbytes_);
  memcpy(ptr, src, nbytes_);

  array_[curr_write_index] = ptr;
  write_index_.store(next_write_index, std::memory_order_release);
}

void ShmemRecvQueue::Pop() {
  if(Empty()) {
    LAVA_LOG_WARN(LOG_SMMP, "ShmemChannel %s is empty.\n", name_.c_str());
    return;
  }
  auto const curr_read_index = read_index_.load(std::memory_order_acquire);
  auto next_read_index = curr_read_index + 1;
  if(next_read_index == size_) {
    next_read_index = 0;
  }
  read_index_.store(next_read_index, std::memory_order_release);
  overlap_ = false;
  return;
}

void* ShmemRecvQueue::Front() {
  if(Empty()) {
    LAVA_LOG_WARN(LOG_SMMP, "ShmemChannel is empty.\n");
    return NULL;
  }
  auto curr_read_index = read_index_.load(std::memory_order_acquire);
  void *ptr = array_[curr_read_index];
  return ptr;
}

void* ShmemRecvQueue::FrontPop() {
  while(Empty()) {
    _mm_pause();
    // LAVA_LOG_WARN(LOG_SMMP, "ShmemChannel is empty.\n");
  }
  if(done_)
    return NULL;
  auto curr_read_index = read_index_.load(std::memory_order_acquire);
  void *ptr = array_[curr_read_index];
  auto next_read_index = curr_read_index + 1;
  if(next_read_index == size_) {
    next_read_index = 0;
  }
  read_index_.store(next_read_index, std::memory_order_release);
  overlap_ = false;
  return ptr;
}

void ShmemRecvQueue::Stop() {
  done_ = true;
}

bool ShmemRecvQueue::Probe() {
  return ((write_index_.load(std::memory_order_acquire) + 1) % size_ ==  \
           read_index_.load(std::memory_order_acquire));
}

bool ShmemRecvQueue::Empty() {
  bool res;
  auto const curr_read_index = read_index_.load(std::memory_order_acquire);
  auto const curr_write_index = write_index_.load(std::memory_order_acquire);

  if (curr_read_index == curr_write_index && !overlap_)
    res = true;
  else
    res = false;
  
  read_index_.store(curr_read_index, std::memory_order_release);
  write_index_.store(curr_write_index, std::memory_order_release);

  if(done_)
    res = false;

  return res;
}

void ShmemRecvQueue::Free() {
  if(!Empty()) {
    auto const curr_read_index = read_index_.load(std::memory_order_acquire);
    auto const curr_write_index = write_index_.load(std::memory_order_acquire);
    int max, min;
    if(curr_read_index < curr_write_index) {
      max = curr_write_index;
      min = curr_read_index;
    } else {
      min = curr_write_index + 1;
      max = curr_read_index + 1;
    }
    for(int i = min; i < max; i++)
      if(array_[i]) free(array_[i]);
    read_index_.store(0, std::memory_order_release);
    write_index_.store(0, std::memory_order_release);
  }
  for(auto i = 0; i < drop_array_.size(); i++)
    free(drop_array_[i]);
  drop_array_.clear();
}

ShmemRecvQueue::~ShmemRecvQueue() {
  if(!Empty()) {
    auto const curr_read_index = read_index_.load(std::memory_order_acquire);
    auto const curr_write_index = write_index_.load(std::memory_order_acquire);
    int max, min;
    if(curr_read_index < curr_write_index) {
      max = curr_write_index;
      min = curr_read_index;
    } else {
      min = curr_write_index + 1;
      max = curr_read_index + 1;
    }
    for(int i = min; i < max; i++)
      if(array_[i]) free(array_[i]);
  }
  for(auto i = 0; i < drop_array_.size(); i++)
    free(drop_array_[i]);
}

ShmemSendPort::ShmemSendPort(const std::string &name,
                SharedMemoryPtr shm,
                const size_t &size,
                const size_t &nbytes) : AbstractSendPort(name, size, nbytes){
  shm_ = shm;
<<<<<<< HEAD
=======
  nbytes_ = nbytes;
  size_ = size;
>>>>>>> 03f1a293
  done_ = false;
  array_ = shm_->MemMap();
  req_ = shm_->GetReqSemaphore();
  ack_ = shm_->GetAckSemaphore();
}

void ShmemSendPort::Start() {
  // ack_callback_thread_ = std::make_shared<std::thread>(&message_infrastructure::ShmemSendPort::AckCallback, this);
}

void ShmemSendPort::Send(MetaDataPtr metadata) {
  char* cptr = (char*)array_;
  sem_wait(ack_);
  memcpy(cptr, metadata.get(), sizeof(MetaData));
  cptr+=sizeof(MetaData);
  memcpy(cptr, metadata->mdata, nbytes_);
  sem_post(req_);
  printf("Send data finish.\n");
}

bool ShmemSendPort::Probe() {
  return false;
}

void ShmemSendPort::Join() {
  done_ = true;
  sem_close(req_);
  sem_close(ack_);
}

int ShmemSendPort::AckCallback() {
  while(!done_) {
  // Todo(hexu1) : CspSelector.Observer
  }
  return 0;
}

ShmemRecvPort::ShmemRecvPort(const std::string &name,
                SharedMemoryPtr shm,
                const size_t &size,
                const size_t &nbytes): AbstractRecvPort(name, size, nbytes) {
  shm_ = shm;
  done_ = false;
  array_ = shm_->MemMap();
  queue_ = std::make_shared<ShmemRecvQueue>(name_, size_, nbytes_);
  req_ = shm_->GetReqSemaphore();
  ack_ = shm_->GetAckSemaphore();
}

void ShmemRecvPort::Start() {
  // req_callback_thread_ = std::make_shared<std::thread>(&message_infrastructure::ShmemRecvPort::ReqCallback, this);
  recv_queue_thread_ = std::make_shared<std::thread>(&message_infrastructure::ShmemRecvPort::QueueRecv, this);
}

void ShmemRecvPort::QueueRecv() {
  while(!done_) {
    if (!sem_trywait(req_))
    {
      printf("RecvQueue launched.\n");
      queue_->Push(array_);
      sem_post(ack_);
    }
  }
  queue_->Free();
}

bool ShmemRecvPort::Probe() {
  return queue_->Probe();
}

MetaDataPtr ShmemRecvPort::Recv() {
  char *cptr = (char *)queue_->FrontPop();
  MetaDataPtr metadata_res = std::make_shared<MetaData>();
  memcpy(metadata_res.get(), cptr, sizeof(MetaData));
  metadata_res->mdata = (void*)(cptr + sizeof(MetaData));
  return metadata_res;
}

void ShmemRecvPort::Join() {
  done_ = true;
  queue_->Stop();
  // req_callback_thread_->join();
  recv_queue_thread_->join();
  sem_close(req_);
  sem_close(ack_);
}

MetaDataPtr ShmemRecvPort::Peek() {
  // return queue_->Front();
  return NULL;
}

int ShmemRecvPort::ReqCallback() {
  while(!done_) {
  // Todo(hexu1) : CspSelector.Observer
  }
  return 0;
}

}  // namespace message_infrastructure<|MERGE_RESOLUTION|>--- conflicted
+++ resolved
@@ -179,11 +179,6 @@
                 const size_t &size,
                 const size_t &nbytes) : AbstractSendPort(name, size, nbytes){
   shm_ = shm;
-<<<<<<< HEAD
-=======
-  nbytes_ = nbytes;
-  size_ = size;
->>>>>>> 03f1a293
   done_ = false;
   array_ = shm_->MemMap();
   req_ = shm_->GetReqSemaphore();
