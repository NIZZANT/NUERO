# Copyright (C) 2021 Intel Corporation
# SPDX-License-Identifier: BSD-3-Clause
# See: https://spdx.org/licenses/
import typing as ty
from abc import ABC, abstractmethod

import numpy as np

from lava.magma.compiler.channels.pypychannel import CspRecvPort, CspSendPort
from lava.magma.core.sync.protocol import AbstractSyncProtocol
from lava.magma.runtime.mgmt_token_enums import (
    MGMT_RESPONSE,
    MGMT_COMMAND,
    enum_to_np, REQ_TYPE,
)


class AbstractRuntimeService(ABC):
    def __init__(self, protocol):
        self.protocol: ty.Optional[AbstractSyncProtocol] = protocol

        self.runtime_service_id: ty.Optional[int] = None

        self.runtime_to_service_cmd: ty.Optional[CspRecvPort] = None
        self.service_to_runtime_ack: ty.Optional[CspSendPort] = None
        self.runtime_to_service_req: ty.Optional[CspRecvPort] = None
        self.service_to_runtime_data: ty.Optional[CspSendPort] = None
        self.runtime_to_service_data: ty.Optional[CspRecvPort] = None

        self.model_ids: ty.List[int] = []

        self.service_to_process_cmd: ty.Iterable[CspSendPort] = []
        self.process_to_service_ack: ty.Iterable[CspRecvPort] = []
        self.service_to_process_req: ty.Iterable[CspSendPort] = []
        self.process_to_service_data: ty.Iterable[CspRecvPort] = []
        self.service_to_process_data: ty.Iterable[CspSendPort] = []

    def __repr__(self):
        return f"Synchronizer : {self.__class__}, \
                 RuntimeServiceId : {self.runtime_service_id}, \
                 Protocol: {self.protocol}"

    def start(self):
        self.runtime_to_service_cmd.start()
        self.service_to_runtime_ack.start()
        self.runtime_to_service_req.start()
        self.service_to_runtime_data.start()
        self.runtime_to_service_data.start()
        for i in range(len(self.service_to_process_cmd)):
            self.service_to_process_cmd[i].start()
            self.process_to_service_ack[i].start()
            self.service_to_process_req[i].start()
            self.process_to_service_data[i].start()
            self.service_to_process_data[i].start()
        self.run()

    @abstractmethod
    def run(self):
        pass

    def join(self):
        self.runtime_to_service_cmd.join()
        self.service_to_runtime_ack.join()
        self.runtime_to_service_req.join()
        self.service_to_runtime_data.join()
        self.runtime_to_service_data.join()

        for i in range(len(self.service_to_process_cmd)):
            self.service_to_process_cmd[i].join()
            self.process_to_service_ack[i].join()
            self.service_to_process_req[i].join()
            self.process_to_service_data[i].join()
            self.service_to_process_data[i].join()


class PyRuntimeService(AbstractRuntimeService):
    pass


class CRuntimeService(AbstractRuntimeService):
    pass


class LoihiPyRuntimeService(PyRuntimeService):
    """RuntimeService that implements Loihi SyncProtocol in Python."""

    class Phase:
        SPK = enum_to_np(1)
        PRE_MGMT = enum_to_np(2)
        LRN = enum_to_np(3)
        POST_MGMT = enum_to_np(4)
        HOST = enum_to_np(5)

    def _next_phase(self, curr_phase, is_last_time_step: bool):
<<<<<<< HEAD
=======
        """Advances the current phase to the next phase.
        On the first time step it starts with HOST phase and advances to SPK.
        Afterwards it loops: SPK -> PRE_MGMT -> LRN -> POST_MGMT -> SPK
        On the last time step POST_MGMT advances to HOST phase."""
>>>>>>> 7afe3352
        if curr_phase == LoihiPyRuntimeService.Phase.SPK:
            return LoihiPyRuntimeService.Phase.PRE_MGMT
        elif curr_phase == LoihiPyRuntimeService.Phase.PRE_MGMT:
            return LoihiPyRuntimeService.Phase.LRN
        elif curr_phase == LoihiPyRuntimeService.Phase.LRN:
            return LoihiPyRuntimeService.Phase.POST_MGMT
        elif curr_phase == LoihiPyRuntimeService.Phase.POST_MGMT and \
                is_last_time_step:
            return LoihiPyRuntimeService.Phase.HOST
        elif curr_phase == LoihiPyRuntimeService.Phase.POST_MGMT and not \
                is_last_time_step:
            return LoihiPyRuntimeService.Phase.SPK
        elif curr_phase == LoihiPyRuntimeService.Phase.HOST:
            return LoihiPyRuntimeService.Phase.SPK

    def _send_pm_cmd(self, phase: MGMT_COMMAND):
        """Sends a command (phase information) to all ProcessModels."""
        for send_port in self.service_to_process_cmd:
            send_port.send(phase)

    def _send_pm_req_given_model_id(self, model_id: int, *requests):
        """Sends requests to a ProcessModel given by the model id."""
        process_idx = self.model_ids.index(model_id)
        req_port = self.service_to_process_req[process_idx]
        for request in requests:
            req_port.send(request)

    def _get_pm_resp(self) -> ty.Iterable[MGMT_RESPONSE]:
<<<<<<< HEAD
=======
        """Retrieves responses of all ProcessModels."""
>>>>>>> 7afe3352
        rcv_msgs = []
        num_responses_expected = len(self.model_ids)
        counter = 0
        while counter < num_responses_expected:
            ptos_recv_port = self.process_to_service_ack[counter]
            if ptos_recv_port.probe():
                rcv_msgs.append(ptos_recv_port.recv())
                counter += 1
        return rcv_msgs

    def _relay_to_runtime_data_given_model_id(self, model_id: int):
        """Relays data received from ProcessModel given by model id  to the
        runtime"""
        process_idx = self.model_ids.index(model_id)

        data_recv_port = self.process_to_service_data[process_idx]
        data_relay_port = self.service_to_runtime_data
        num_items = data_recv_port.recv()
        data_relay_port.send(num_items)
        for i in range(num_items[0]):
            data_relay_port.send(data_recv_port.recv())

    def _relay_to_pm_data_given_model_id(self, model_id: int):
        """Relays data received from the runtime to the ProcessModel given by
        the model id."""
        process_idx = self.model_ids.index(model_id)

        data_recv_port = self.runtime_to_service_data
        data_relay_port = self.service_to_process_data[process_idx]
        # Receive and relay number of items
        num_items = data_recv_port.recv()
        data_relay_port.send(num_items)
        # Receive and relay data1, data2, ...
        for i in range(num_items[0].item()):
            data_relay_port.send(data_recv_port.recv())

    def _relay_pm_ack_given_model_id(self, model_id: int):
        """Relays ack received from ProcessModel given by model id to the
        runtime."""
        process_idx = self.model_ids.index(model_id)

        ack_recv_port = self.process_to_service_ack[process_idx]
        ack_relay_port = self.service_to_runtime_ack
        ack_relay_port.send(ack_recv_port.recv())

    def run(self):
<<<<<<< HEAD
=======
        """Retrieves commands from the runtime. On STOP or PAUSE commands all
        ProcessModels are notified and expected to TERMINATE or PAUSE,
        respectively. Otherwise the number of time steps is received as command.
        In this case iterate through the phases of the Loihi protocol until the
        last time step is reached. The runtime is informed after the last time
        step. The loop ends when receiving the STOP command from the runtime."""
>>>>>>> 7afe3352
        phase = LoihiPyRuntimeService.Phase.HOST
        while True:
            # Probe if there is a new command from the runtime
            if self.runtime_to_service_cmd.probe():
                command = self.runtime_to_service_cmd.recv()
                if np.array_equal(command, MGMT_COMMAND.STOP):
                    # Inform all ProcessModels about the STOP command
                    self._send_pm_cmd(command)
                    rsps = self._get_pm_resp()
                    for rsp in rsps:
                        if not np.array_equal(rsp, MGMT_RESPONSE.TERMINATED):
                            raise ValueError(f"Wrong Response Received : {rsp}")
                    # Inform the runtime about successful termination
                    self.service_to_runtime_ack.send(MGMT_RESPONSE.TERMINATED)
                    self.join()
                    return
                elif np.array_equal(command, MGMT_COMMAND.PAUSE):
                    # Inform all ProcessModels about the PAUSE command
                    self._send_pm_cmd(command)
                    rsps = self._get_pm_resp()
                    for rsp in rsps:
                        if not np.array_equal(rsp, MGMT_RESPONSE.PAUSED):
                            raise ValueError(f"Wrong Response Received : {rsp}")
                    # Inform the runtime about successful pausing
                    self.service_to_runtime_ack.send(MGMT_RESPONSE.PAUSED)
                    break
                else:
                    # The number of time steps was received ("command")
                    # Start iterating through Loihi phases
                    curr_time_step = 0
                    phase = LoihiPyRuntimeService.Phase.HOST
                    while True:
<<<<<<< HEAD
                        is_last_ts = np.array_equal(enum_to_np(curr_time_step),
                                                    command)
                        phase = self._next_phase(phase, is_last_ts)
=======
                        # Check if it is the last time step
                        is_last_ts = np.array_equal(enum_to_np(curr_time_step),
                                                    command)
                        # Advance to the next phase
                        phase = self._next_phase(phase, is_last_ts)
                        # Increase time step if spiking phase
>>>>>>> 7afe3352
                        if np.array_equal(phase,
                                          LoihiPyRuntimeService.Phase.SPK):
                            curr_time_step += 1
                        # Inform ProcessModels about current phase
                        self._send_pm_cmd(phase)
<<<<<<< HEAD
=======
                        # ProcessModels respond with DONE if not HOST phase
>>>>>>> 7afe3352
                        if not np.array_equal(
                                phase, LoihiPyRuntimeService.Phase.HOST):
                            rsps = self._get_pm_resp()
                            for rsp in rsps:
                                if not np.array_equal(rsp, MGMT_RESPONSE.DONE):
                                    raise ValueError(
                                        f"Wrong Response Received : {rsp}")

<<<<<<< HEAD
=======
                        # If HOST phase (last time step ended) break the loop
>>>>>>> 7afe3352
                        if np.array_equal(
                                phase, LoihiPyRuntimeService.Phase.HOST):
                            break

<<<<<<< HEAD
=======
                    # Inform the runtime that last time step was reached
>>>>>>> 7afe3352
                    self.service_to_runtime_ack.send(MGMT_RESPONSE.DONE)

            # Handle get/set Var
            self._handle_get_set(phase)

    def _handle_get_set(self, phase):
        if np.array_equal(phase, LoihiPyRuntimeService.Phase.HOST):
            while True:
                if self.runtime_to_service_req.probe():
                    request = self.runtime_to_service_req.recv()
                    if np.array_equal(request, REQ_TYPE.GET):
                        requests: ty.List[np.ndarray] = [request]
                        # recv model_id
                        model_id: int = \
                            self.runtime_to_service_req.recv()[
                                0].item()
                        # recv var_id
                        requests.append(
                            self.runtime_to_service_req.recv())
                        self._send_pm_req_given_model_id(model_id,
                                                         *requests)

                        self._relay_to_runtime_data_given_model_id(
                            model_id)
                    elif np.array_equal(request, REQ_TYPE.SET):
                        requests: ty.List[np.ndarray] = [request]
                        # recv model_id
                        model_id: int = \
                            self.runtime_to_service_req.recv()[
                                0].item()
                        # recv var_id
                        requests.append(
                            self.runtime_to_service_req.recv())
                        self._send_pm_req_given_model_id(model_id,
                                                         *requests)

                        self._relay_to_pm_data_given_model_id(
                            model_id)
                    else:
                        raise RuntimeError(
                            f"Unknown request {request}")

                if self.runtime_to_service_cmd.probe():
                    return


class LoihiCRuntimeService(AbstractRuntimeService):
    """RuntimeService that implements Loihi SyncProtocol in C."""
    pass


class AsyncPyRuntimeService(PyRuntimeService):
    """RuntimeService that implements Async SyncProtocol in Py."""

    def _send_pm_cmd(self, cmd: MGMT_COMMAND):
        for stop_send_port in self.service_to_process_cmd:
            stop_send_port.send(cmd)

    def _get_pm_resp(self) -> ty.Iterable[MGMT_RESPONSE]:
        rcv_msgs = []
        for ptos_recv_port in self.process_to_service_ack:
            rcv_msgs.append(ptos_recv_port.recv())

        return rcv_msgs

    def run(self):
        while True:
            command = self.runtime_to_service_cmd.recv()
            if np.array_equal(command, MGMT_COMMAND.STOP):
                self._send_pm_cmd(command)
                rsps = self._get_pm_resp()
                for rsp in rsps:
                    if not np.array_equal(rsp, MGMT_RESPONSE.TERMINATED):
                        raise ValueError(f"Wrong Response Received : {rsp}")
                self.service_to_runtime_ack.send(MGMT_RESPONSE.TERMINATED)
                self.join()
                return
            else:
                self._send_pm_cmd(MGMT_COMMAND.RUN)
                rsps = self._get_pm_resp()
                for rsp in rsps:
                    if not np.array_equal(rsp, MGMT_RESPONSE.DONE):
                        raise ValueError(f"Wrong Response Received : {rsp}")
                self.service_to_runtime_ack.send(MGMT_RESPONSE.DONE)<|MERGE_RESOLUTION|>--- conflicted
+++ resolved
@@ -92,13 +92,10 @@
         HOST = enum_to_np(5)
 
     def _next_phase(self, curr_phase, is_last_time_step: bool):
-<<<<<<< HEAD
-=======
         """Advances the current phase to the next phase.
         On the first time step it starts with HOST phase and advances to SPK.
         Afterwards it loops: SPK -> PRE_MGMT -> LRN -> POST_MGMT -> SPK
         On the last time step POST_MGMT advances to HOST phase."""
->>>>>>> 7afe3352
         if curr_phase == LoihiPyRuntimeService.Phase.SPK:
             return LoihiPyRuntimeService.Phase.PRE_MGMT
         elif curr_phase == LoihiPyRuntimeService.Phase.PRE_MGMT:
@@ -127,10 +124,7 @@
             req_port.send(request)
 
     def _get_pm_resp(self) -> ty.Iterable[MGMT_RESPONSE]:
-<<<<<<< HEAD
-=======
         """Retrieves responses of all ProcessModels."""
->>>>>>> 7afe3352
         rcv_msgs = []
         num_responses_expected = len(self.model_ids)
         counter = 0
@@ -177,15 +171,12 @@
         ack_relay_port.send(ack_recv_port.recv())
 
     def run(self):
-<<<<<<< HEAD
-=======
         """Retrieves commands from the runtime. On STOP or PAUSE commands all
         ProcessModels are notified and expected to TERMINATE or PAUSE,
         respectively. Otherwise the number of time steps is received as command.
         In this case iterate through the phases of the Loihi protocol until the
         last time step is reached. The runtime is informed after the last time
         step. The loop ends when receiving the STOP command from the runtime."""
->>>>>>> 7afe3352
         phase = LoihiPyRuntimeService.Phase.HOST
         while True:
             # Probe if there is a new command from the runtime
@@ -218,27 +209,18 @@
                     curr_time_step = 0
                     phase = LoihiPyRuntimeService.Phase.HOST
                     while True:
-<<<<<<< HEAD
-                        is_last_ts = np.array_equal(enum_to_np(curr_time_step),
-                                                    command)
-                        phase = self._next_phase(phase, is_last_ts)
-=======
                         # Check if it is the last time step
                         is_last_ts = np.array_equal(enum_to_np(curr_time_step),
                                                     command)
                         # Advance to the next phase
                         phase = self._next_phase(phase, is_last_ts)
                         # Increase time step if spiking phase
->>>>>>> 7afe3352
                         if np.array_equal(phase,
                                           LoihiPyRuntimeService.Phase.SPK):
                             curr_time_step += 1
                         # Inform ProcessModels about current phase
                         self._send_pm_cmd(phase)
-<<<<<<< HEAD
-=======
                         # ProcessModels respond with DONE if not HOST phase
->>>>>>> 7afe3352
                         if not np.array_equal(
                                 phase, LoihiPyRuntimeService.Phase.HOST):
                             rsps = self._get_pm_resp()
@@ -247,18 +229,12 @@
                                     raise ValueError(
                                         f"Wrong Response Received : {rsp}")
 
-<<<<<<< HEAD
-=======
                         # If HOST phase (last time step ended) break the loop
->>>>>>> 7afe3352
                         if np.array_equal(
                                 phase, LoihiPyRuntimeService.Phase.HOST):
                             break
 
-<<<<<<< HEAD
-=======
                     # Inform the runtime that last time step was reached
->>>>>>> 7afe3352
                     self.service_to_runtime_ack.send(MGMT_RESPONSE.DONE)
 
             # Handle get/set Var
