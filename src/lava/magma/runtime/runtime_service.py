--- conflicted
+++ resolved
@@ -438,13 +438,10 @@
         self.join()
 
     def run(self):
-<<<<<<< HEAD
+        """Retrieves commands from the runtime and relays them to the process
+        models. Also send the acknowledgement back to runtime."""
         selector = CspSelector()
         channel_actions = [(self.runtime_to_service, lambda: 'cmd')]
-=======
-        """Retrieves commands from the runtime and relays them to the process
-        models. Also send the acknowledgement back to runtime."""
->>>>>>> bc82510b
         while True:
             # Probe if there is a new command from the runtime
             action = selector.select(*channel_actions)
