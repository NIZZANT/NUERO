# Copyright (C) 2021 Intel Corporation
# SPDX-License-Identifier: BSD-3-Clause
# See: https://spdx.org/licenses/
import importlib
import importlib.util as import_utils
import inspect
import os
import pkgutil
import sys
import types
import typing as ty
from collections import OrderedDict, defaultdict
from warnings import warn

import numpy as np

import lava.magma.compiler.exceptions as ex
import lava.magma.compiler.exec_var as exec_var
from lava.magma.compiler.builder import ChannelBuilderMp
from lava.magma.compiler.builder import PyProcessBuilder, \
    AbstractRuntimeServiceBuilder, RuntimeServiceBuilder, \
    AbstractChannelBuilder, ServiceChannelBuilderMp
from lava.magma.compiler.builder import RuntimeChannelBuilderMp
from lava.magma.compiler.channels.interfaces import ChannelType
from lava.magma.compiler.executable import Executable
from lava.magma.compiler.node import NodeConfig, Node
from lava.magma.compiler.utils import VarInitializer, PortInitializer, \
    VarPortInitializer
from lava.magma.core import resources
from lava.magma.core.model.c.model import AbstractCProcessModel
from lava.magma.core.model.model import AbstractProcessModel
from lava.magma.core.model.nc.model import AbstractNcProcessModel
from lava.magma.core.model.py.model import AbstractPyProcessModel
from lava.magma.core.model.py.ports import RefVarTypeMapping
from lava.magma.core.model.sub.model import AbstractSubProcessModel
from lava.magma.core.process.ports.ports import AbstractPort, VarPort, \
    ImplicitVarPort
from lava.magma.core.process.process import AbstractProcess
from lava.magma.core.resources import CPU, NeuroCore
from lava.magma.core.run_configs import RunConfig
from lava.magma.core.sync.domain import SyncDomain
from lava.magma.core.sync.protocols.async_protocol import AsyncProtocol
from lava.magma.runtime.runtime import Runtime

PROC_MAP = ty.Dict[AbstractProcess, ty.Type[AbstractProcessModel]]


# ToDo: (AW) Document all class methods and class
class Compiler:
    def __init__(self, compile_cfg: ty.Optional[ty.Dict[str, ty.Any]] = None):
        self._compile_config = {"pypy_channel_size": 64}
        if compile_cfg:
            self._compile_config.update(compile_cfg)

    # ToDo: (AW) Clean this up by avoiding redundant search paths
    def _find_processes(self,
                        proc: AbstractProcess,
                        seen_procs: ty.List[AbstractProcess] = None) \
            -> ty.List[AbstractProcess]:
        """Finds and returns  list of all processes at same level of
        hierarchy that are connected to 'proc'.

        Processes are connected via different kinds of Ports to other
        processes. This method starts at the given 'proc' and traverses the
        graph along connections to find all other connected processes."""

        # processes which have been processed already (avoid loops)
        seen_procs = [] if seen_procs is None else seen_procs

        # add the process compile was called on (main process)
        seen_procs.append(proc)
        new_list: ty.List[AbstractProcess] = []

        # add processes connecting to the main process
        for in_port in proc.in_ports.members + proc.var_ports.members:
            for con in in_port.in_connections:
                new_list.append(con.process)
            for con in in_port.out_connections:
                new_list.append(con.process)

        # add processes connecting from the main process
        for out_port in proc.out_ports.members + proc.ref_ports.members:
            for con in out_port.in_connections:
                new_list.append(con.process)
            for con in out_port.out_connections:
                new_list.append(con.process)

        for proc in set(new_list):
            if proc not in seen_procs:
                new_list.extend(self._find_processes(proc, seen_procs))

        seen_procs.extend(new_list)
        seen_procs = list(set(seen_procs))

        return seen_procs

    @staticmethod
    def _find_proc_models_in_module(proc: AbstractProcess,
                                    module: types.ModuleType) \
            -> ty.List[ty.Type[AbstractProcessModel]]:
        """Finds and returns all ProcModels that implement given Process in
        given Python module."""

        proc_models = []
        for name, cls in module.__dict__.items():
            if (
                    hasattr(cls, "implements_process")
                    and issubclass(cls, AbstractProcessModel)
                    and cls.implements_process is not None
                    and isinstance(proc, cls.implements_process)
            ):
                # Collect ProcessModel
                proc_models.append(cls)

        return proc_models

    # ToDo: (AW) This is a mess and should be cleaned up
    def _find_proc_models(self, proc: AbstractProcess) \
            -> ty.List[ty.Type[AbstractProcessModel]]:
        """Finds all ProcessModels that implement given Process.

        First, we search in the same Python module, in which 'proc' is defined,
        for ProcModels implementing 'proc'. Next, we search through modules in
        the same directory.
        """

        # Find all ProcModel classes that implement 'proc' in same module
        proc_module = sys.modules[proc.__module__]
        proc_models = self._find_proc_models_in_module(proc, proc_module)

        # Find all ProcModel classes that implement 'proc' in same directory
        # search for the file of the module
        # ToDo: (AW) I think this could be simplified by using checking if
        #  get_ipython exists and then use it to get get_ipython(
        #  ).user_global_ns. This will return globally known classes,
        #  including those in the jupyter namespace and therefore allow
        #  using any ProcModels defined there.
        file = None
        if inspect.isclass(proc.__class__):
            if hasattr(proc.__class__, '__module__'):
                proc_ = sys.modules.get(proc.__class__.__module__)
                # check if it has file (classes in jupyter nb do not)
                if hasattr(proc_, '__file__'):
                    file = proc_.__file__
            else:
                raise TypeError('Source for {!r} not found'.format(object))

            if file is None:
                # class is probably defined in a jupyter notebook
                # lookup file name per methods
                for _, m in inspect.getmembers(proc.__class__):
                    if inspect.isfunction(m) and \
                            proc.__class__.__qualname__ + '.' \
                            + m.__name__ == m.__qualname__:
                        file = inspect.getfile(m)
                        break
        else:
            file = inspect.getfile(proc.__class__)

        dir_name = os.path.dirname(file)
        for _, name, _ in pkgutil.iter_modules([dir_name]):
            import_path = os.path.join(dir_name, name)
            name_not_dir = not os.path.isdir(import_path)
            if name_not_dir:
                spec = import_utils.spec_from_file_location(
                    name, os.path.join(dir_name, name + ".py"))
                module = import_utils.module_from_spec(spec)
                try:
                    spec.loader.exec_module(module)
                    if module != proc_module:
                        pm = self._find_proc_models_in_module(proc, module)
                        # TODO: Remove this hack of getting the qualified
                        #  name path of the class in this manner
                        for proc_model in pm:
                            proc_cls_mod = \
                                inspect.getmodule(proc).__package__ + '.' + \
                                proc_model.__module__
                            proc_cls_mod = importlib. \
                                import_module(proc_cls_mod)
                            class_ = getattr(proc_cls_mod, proc_model.__name__)
                            proc_models.append(class_)
                except Exception:
                    warn(f"Cannot import module '{module}' when searching "
                         f"ProcessModels for Process "
                         f"'{proc.__class__.__name__}'.")

        if not proc_models:
            raise ex.NoProcessModelFound(proc)
        return proc_models

    @staticmethod
    def _select_proc_models(
            proc: AbstractProcess,
            models: ty.List[ty.Type[AbstractProcessModel]],
            run_cfg: RunConfig) -> ty.Type[AbstractProcessModel]:
        """Selects a ProcessModel from list of provided models given RunCfg."""
        selected_proc_model = run_cfg.select(proc, models)
        err_msg = f"RunConfig {run_cfg.__class__.__qualname__}.select() must " \
            f"return a sub-class of AbstractProcessModel. Got" \
            f" {type(selected_proc_model)} instead."
<<<<<<< HEAD
        if not isinstance(selected_proc_model, type):
            raise AssertionError(err_msg)
        if not issubclass(selected_proc_model, AbstractProcessModel):
            raise AssertionError(err_msg)

        return selected_proc_model
=======
        assert isinstance(selected_proc_model, type), err_msg
        assert issubclass(selected_proc_model, AbstractProcessModel), err_msg

        return selected_proc_model

    @staticmethod
    def _propagate_var_ports(proc: AbstractProcess):
        """Checks if the process has VarPorts configured and if they reference
        an aliased Var. If this is the case an implicit VarPort is created in
        the sub process and the VarPort is connected to the new implicit
        VarPort.
        This is needed since a RefPort or VarPort of a sub process cannot be
         directly targeted from processes of a different parent process."""

        for vp in proc.var_ports:
            v = vp.var.aliased_var
            if v is not None:
                sub_proc = v.process
                # Create an implicit Var port in the sub process
                new_vp = ImplicitVarPort(v)
                # Propagate name and parent process of Var to VarPort
                new_vp.name = "_" + v.name + "_implicit_port"
                new_vp.process = sub_proc
                # VarPort name could shadow existing attribute
                if hasattr(sub_proc, new_vp.name):
                    raise AssertionError(
                        "Name of implicit VarPort might conflict"
                        " with existing attribute.")
                setattr(sub_proc, new_vp.name, new_vp)
                sub_proc.var_ports.add_members({new_vp.name: new_vp})
                # Connect the VarPort to the new VarPort
                vp.connect(new_vp)
>>>>>>> 96e821d8

    def _expand_sub_proc_model(self,
                               model_cls: ty.Type[AbstractSubProcessModel],
                               proc: AbstractProcess,
                               run_cfg: RunConfig) -> PROC_MAP:
        """Expands a SubProcModel by building SubProcModel, extracting sub
        processes and mapping sub processes recursively to its process
        models."""

        # Build SubProcessModel
        model = model_cls(proc)
        # Check if VarPorts are configured and propagate them to the sub process
        self._propagate_var_ports(proc)
        # Discover sub processes and register with parent process
        sub_procs = model.find_sub_procs()
        proc.register_sub_procs(sub_procs)
        proc.validate_var_aliases()
        # Recursively map sub processes to their ProcModel
        return self._map_proc_to_model(list(sub_procs.values()), run_cfg)

    def _map_proc_to_model(self,
                           procs: ty.List[AbstractProcess],
                           run_cfg: RunConfig) -> PROC_MAP:
        """Maps each Process in 'procs' to Type[AbstractProcessModel] as
        selected by RunCfg. If a hierarchical process selected, it is expanded
        recursively."""

        proc_map = OrderedDict()
        for p in procs:
            # Select a specific ProcessModel
            models_cls = self._find_proc_models(p)
            model_cls = self._select_proc_models(p, models_cls, run_cfg)
            if issubclass(model_cls, AbstractSubProcessModel):
                # Recursively substitute SubProcModel by sub processes
                sub_map = self._expand_sub_proc_model(model_cls, p, run_cfg)
                proc_map.update(sub_map)
            else:
                # Just map current Process to selected ProcessModel
                proc_map[p] = model_cls

        return proc_map

    @staticmethod
    def _group_proc_by_model(proc_map: PROC_MAP) \
            -> ty.Dict[ty.Type[AbstractProcessModel],
                       ty.List[AbstractProcess]]:
        """Groups processes by ProcessModel by building a reverse map
        Type[ProcessModel] -> List[Process], which maps a ProcessModel type to
        the list of all Processes that get implemented by it."""

        grouped_models = OrderedDict(defaultdict(list))

        for proc in proc_map:
            model = proc_map[proc]
            if model in grouped_models:
                grouped_models[model].append(proc)
            else:
                grouped_models[model] = [proc]

        return grouped_models

    # TODO: (PP) This currently only works for PyPorts - needs general solution
    # TODO: (PP) Currently does not support 1:many/many:1 connections
    @staticmethod
    def _map_var_port_class(port: VarPort,
                            proc_groups: ty.Dict[ty.Type[AbstractProcessModel],
                                                 ty.List[AbstractProcess]]):
        """Maps the port class of a given VarPort from its source RefPort. This
        is needed as implicitly created VarPorts created by connecting RefPorts
        directly to Vars, have no LavaType."""

        # Get the source RefPort of the VarPort
        rp = port.get_src_ports()
        if len(rp) > 0:
            rp = rp[0]
        else:
            # VarPort is not connect, hence there is no LavaType
            return None

        # Get the ProcessModel of the source RefPort
        r_pm = None
        for pm in proc_groups:
            if rp.process in proc_groups[pm]:
                r_pm = pm

        # Get the LavaType of the RefPort from its ProcessModel
        lt = getattr(r_pm, rp.name)

        # Return mapping of the RefPort class to VarPort class
        return RefVarTypeMapping.get(lt.cls)

    # TODO: (PP) possible shorten creation of PortInitializers
    def _compile_proc_models(
            self,
            proc_groups: ty.Dict[ty.Type[AbstractProcessModel],
                                 ty.List[AbstractProcess]]) -> Executable:
        """Compiles ProcessModels by generating a Builder for each Process
        given its ProcessModel. Returns all Builders as part of an
        Executable."""

        py_builders = {}
        c_builders = {}
        nc_builders = {}
        pp_ch_size = self._compile_config["pypy_channel_size"]
        for pm, procs in proc_groups.items():
            if issubclass(pm, AbstractPyProcessModel):
                for p in procs:
                    b = PyProcessBuilder(pm, p.id, p.proc_params)
                    # Create Var- and PortInitializers from lava.process Vars
                    # and Ports
                    v = [VarInitializer(v.name, v.shape, v.init, v.id)
                         for v in p.vars]
                    ports = (list(p.in_ports) + list(p.out_ports))
                    ports = [PortInitializer(pt.name,
                                             pt.shape,
                                             self._get_port_dtype(pt, pm),
                                             pt.__class__.__name__,
                                             pp_ch_size) for pt in ports]
                    # Create RefPort (also use PortInitializers)
                    ref_ports = list(p.ref_ports)
                    ref_ports = [
                        PortInitializer(pt.name,
                                        pt.shape,
                                        self._get_port_dtype(pt, pm),
                                        pt.__class__.__name__,
                                        pp_ch_size) for pt in ref_ports]
                    # Create VarPortInitializers (contain also the Var name)
                    var_ports = []
                    for pt in list(p.var_ports):
                        var_ports.append(
                            VarPortInitializer(
                                pt.name,
                                pt.shape,
                                pt.var.name,
                                self._get_port_dtype(pt, pm),
                                pt.__class__.__name__,
                                pp_ch_size,
                                self._map_var_port_class(pt, proc_groups)))

                        # Set implicit VarPorts (created by connecting a RefPort
                        # directly to a Var) as attribute to ProcessModel
                        if isinstance(pt, ImplicitVarPort):
                            setattr(pm, pt.name, pt)

                    # Assigns initializers to builder
                    b.set_variables(v)
                    b.set_py_ports(ports)
                    b.set_ref_ports(ref_ports)
                    b.set_var_ports(var_ports)
                    b.check_all_vars_and_ports_set()
                    py_builders[p] = b
            elif issubclass(pm, AbstractCProcessModel):
                raise NotImplementedError
            elif issubclass(pm, AbstractNcProcessModel):
                # ToDo: This needs to call NeuroCoreCompiler
                raise NotImplementedError
            else:
                raise TypeError("Non-supported ProcessModel type {}"
                                .format(pm))

        # Initialize Executable with ProcBuilders
        exe = Executable()
        exe.set_py_builders(py_builders)
        exe.set_c_builders(c_builders)
        exe.set_nc_builders(nc_builders)

        return exe

    @staticmethod
    def _create_sync_domains(
            proc_map: PROC_MAP, run_cfg: RunConfig, node_cfgs
    ) -> ty.Tuple[ty.List[SyncDomain], ty.Dict[Node, ty.List[SyncDomain]]]:
        """Validates custom sync domains provided by run_cfg and otherwise
        creates default sync domains.

        Users can manually create custom sync domains with a certain sync
        protocol and assign processes to these sync domains. The process
        models chosen for these processes must implement that sync protocol.

        If processes are not manually assigned to sync domains, the compiler
        will manually create one default sync domain for each unique sync
        protocol found among all process models and assign the remaining
        unassigned processes to those default sync domains based on the sync
        protocol that the chosen process model implements.
        """

        proc_to_domain_map = OrderedDict()
        sync_domains = OrderedDict()

        # Validate custom sync domains and map processes to their sync domain
        for sd in run_cfg.custom_sync_domains:
            # Sync domain names are used as identifiers, therefore they must be
            # unique
            if sd.name in sync_domains:
                raise AssertionError(
                    f"SyncDomain names must be unique but found domain name '"
                    f"{sd.name}' at least twice."
                )

            # Validate and map all processes in sync domain
            for p in sd.processes:
                pm = proc_map[p]

                # Auto-assign AsyncProtocol if none was assigned
                if not pm.implements_protocol:
                    proto = AsyncProtocol
                else:
                    proto = pm.implements_protocol

                # Check that SyncProtocols of process model and sync domain
                # are compatible
                if not isinstance(sd.protocol, proto):
                    raise AssertionError(
                        f"ProcessModel '{pm.__name__}' of Process "
                        f"'{p.name}::{p.__class__.__name__}' implements "
                        f"SyncProtocol '{proto.__name__}' which "
                        f"is not compatible with SyncDomain '{sd.name}' using "
                        f"SyncProtocol '{sd.protocol.__class__.__name__}'."
                    )

                # Map process to sync domain
                if p not in proc_to_domain_map:
                    proc_to_domain_map[p] = sd
                else:
                    # Processes can only be in one sync domain
                    raise AssertionError(
                        f"Processes can only be assigned to one sync domain "
                        f"but Process '{p.name}' has been found in SyncDomains"
                        f" '{proc_to_domain_map[p].name}' and '{sd.name}'."
                    )

            # Collect legal sync domains
            sync_domains[sd.name] = sd

        # Map remaining processes to their sync domains
        for p, pm in proc_map.items():
            # Auto-assign AsyncProtocol if none was assigned
            if not pm.implements_protocol:
                proto = AsyncProtocol
            else:
                proto = pm.implements_protocol

            # Add process to existing or new default sync domain if not part
            # of custom sync domain
            if p not in proc_to_domain_map:
                default_sd_name = proto.__name__ + "_SyncDomain"
                if default_sd_name in sync_domains:
                    # Default sync domain for current protocol already exists
                    sd = sync_domains[default_sd_name]
                else:
                    # ... or does not exist yet
                    sd = SyncDomain(name=default_sd_name, protocol=proto())
                    sync_domains[default_sd_name] = sd
                sd.add_process(p)
                proc_to_domain_map[p] = sd

        node_to_sync_domain_dict: ty.Dict[Node, ty.List[SyncDomain]] = \
            defaultdict(list)
        for node_cfg in node_cfgs:
            for node in node_cfg:
                node_to_sync_domain_dict[node].extend(
                    [proc_to_domain_map[proc] for proc in node.processes])
        return list(sync_domains.values()), node_to_sync_domain_dict

    # ToDo: (AW) Implement the general NodeConfig generation algorithm
    @staticmethod
    def _create_node_cfgs(proc_map: PROC_MAP) -> ty.List[NodeConfig]:
        """Creates and returns a list of NodeConfigs from the
        AbstractResource requirements of all process's ProcessModels where
        each NodeConfig is a set of Nodes that satisfies the resource
        requirements of all processes.

        A NodeCfg is a set of Nodes. A Node has a particular AbstractNode
        type and contains a list of processes assigned to this Node. All
        Nodes in a NodeConfig taken together must satisfy the
        AbstractResource requirements of all available processes.

        The goal of this function is to find first find all legal
        NodeConfigs but then to assign processes to the Nodes of each
        NodeConfig and find the best, most optimal or minimal set of such
        NodeConfigs.

        To start with, we just hard code to return a NodeConfig with a single
        Node that is of type 'HeadNode' because that's all we need for pure
        Python execution. Once we proceed to supporting Loihi systems,
        we will enable the full algorithm outlined below.

        Algo:
        -----
        Step 1: Find which node supports which process

        - Get list of all processes -> Assume N of them
        - Get list of all available AbstractNodes -> Assume M of them
        - Initialize (N x M) boolean array to associate which node satisfies
          which process's resource requirements and initialize with False

        - Populate this array by iterating over all processes. For each
        process:
            - Get AbstractResource requirements from lava.process model
            - Perhaps even get quantitative resource capacity requirements
              from compiled process (i.e. num cores from NcProcBuilder)
            - Find nodes that satisfy resource requirements
            - Set array[i, j] for process i and node j to True if node
            satisfies process's resource requirements

        Step 2: Find all sets of legal combinations of nodes that support
        resource requirements of all N processes.
        Node: Each such set is a particular column combination of the array;
        represented by a binary index vector into the columns of the array.
        Since there are 2**M possible combinations of columns, the most
        naive way to find all sets is just to iterate over all 2**M
        combinations. If we would expect large M, then this would be very
        bad. But this can be optimized later.

        - Initialize empty list of legal node combinations
        - for i in range(2**M):
              - Convert i into binary vector v
              - Use v to index into columns of array to get column vector of
                processes supported by each node
              - OR all those columns together
              - If the sum of the OR'ed vectors sums to N, then it means that
                this particular node combination was legal to support ll
                process's resource requirements. If so, add i to a list of
                legal node combinations
        -> In the end we have a list of integers, whose binary representation
        corresponds to the legal node configurations that supports all
        processes

        Step 3: Assign the processes to specific nodes within the sets of
        legal node configurations and pick the best or all of them.
        Note: There could be multiple ways of doing this. I.e. in a cluster
        of CPUs one might strive to equally balance them with processes. In
        case of Loihi systems with limited resources one must not exceed them
        (but that might have already been taken care of through determining
        which is legal). But for Loihi resources one might also want to avoid
        using too many different ones; i.e. one would not put them on 2
        different Nahukus if they fit on one, etc.

         Finally, we are left with a list of (the best) legal NodeCfgs.
        """
        procs = list(proc_map.keys())
        n = Node(node_type=resources.HeadNode, processes=procs)
        ncfg = NodeConfig()
        ncfg.append(n)

        return [ncfg]

    @staticmethod
    def _get_channel_type(src: ty.Type[AbstractProcessModel],
                          dst: ty.Type[AbstractProcessModel]) \
            -> ChannelType:
        """Returns appropriate ChannelType for a given (source, destination)
        pair of ProcessModels."""

        if issubclass(src, AbstractPyProcessModel) and issubclass(
                dst, AbstractPyProcessModel
        ):
            return ChannelType.PyPy
        else:
            raise NotImplementedError(
                f"No support for (source, destination) pairs of type "
                f"'({src.__name__}, {dst.__name__})' yet."
            )

    @staticmethod
    def _get_port_dtype(port: AbstractPort,
                        proc_model: ty.Type[AbstractProcessModel]) -> type:
        """Returns the d_type of a Process Port, as specified in the
        corresponding PortImplementation of the ProcessModel implementing the
        Process"""

        # In-, Out-, Ref- and explicit VarPorts
        if hasattr(proc_model, port.name):
            # Handle VarPorts (use dtype of corresponding Var)
            if isinstance(port, VarPort):
                return getattr(proc_model, port.var.name).d_type
            return getattr(proc_model, port.name).d_type
        # Implicitly created VarPorts
        elif isinstance(port, ImplicitVarPort):
            return getattr(proc_model, port.var.name).d_type
        # Port has different name in Process and ProcessModel
        else:
            raise AssertionError("Port {!r} not found in "
                                 "ProcessModel {!r}".format(port, proc_model))

    # ToDo: (AW) Fix hard-coded hacks in this method and extend to other
    #  channel types
    def _create_channel_builders(self, proc_map: PROC_MAP) \
            -> ty.List[ChannelBuilderMp]:
        """Creates and returns ChannelBuilders which allows Runtime to build
        channels between Process ports.

        This method creates a ChannelBuilder for every connection from a
        source to a destination port in the graph of processes. OutPorts and
        RefPorts are considered source ports while InPorts and VarPorts are
        considered destination ports. A ChannelBuilder is only created for
        terminal connections from one leaf process to another. Intermediate
        ports of a hierarchical process are ignored.

        Note: Currently, this method does only support PyPyChannels.

        Once the Runtime has build the channel it can assign the
        corresponding CSP ports to the ProcessBuilder
        (i.e. PyProcBuilder.set_csp_ports(..)) and deploy the Process to the
        appropriate compute node.
        """
        ch_size = self._compile_config["pypy_channel_size"]
        channel_builders = []
        for src_p, src_pm in proc_map.items():
            # Get all source-like ports of source process
            src_ports = src_p.out_ports.members + src_p.ref_ports.members
            # Find destination ports for each source port
            for src_pt in src_ports:
                # Create PortInitializer for source port
                src_pt_dtype = self._get_port_dtype(src_pt, src_pm)
                src_pt_init = PortInitializer(
                    src_pt.name, src_pt.shape, src_pt_dtype,
                    src_pt.__class__.__name__, ch_size)
                # Create ChannelBuilder for all (src, dst) port pairs
                for dst_pt in src_pt.get_dst_ports():
                    # Get Process and ProcessModel of destination port
                    dst_p = dst_pt.process
                    if dst_p in proc_map:
                        # Only proceed if dst_pt is not just a dangling port
                        # on a hierarchical process
                        dst_pm = proc_map[dst_p]
                        # Find appropriate channel type
                        ch_type = self._get_channel_type(src_pm, dst_pm)
                        # Create PortInitializer for destination port
                        dst_pt_d_type = self._get_port_dtype(dst_pt, dst_pm)
                        dst_pt_init = PortInitializer(
                            dst_pt.name, dst_pt.shape, dst_pt_d_type,
                            dst_pt.__class__.__name__, ch_size)
                        # Create new channel builder
                        chb = ChannelBuilderMp(
                            ch_type, src_p, dst_p, src_pt_init, dst_pt_init)
                        channel_builders.append(chb)
                        # Create additional channel builder for every VarPort
                        if isinstance(dst_pt, VarPort):
                            # RefPort to VarPort connections need channels for
                            # read and write
                            rv_chb = ChannelBuilderMp(
                                ch_type, dst_p, src_p, dst_pt_init, src_pt_init)
                            channel_builders.append(rv_chb)

        return channel_builders

    # ToDo: (AW) Fix type resolution issues
    @staticmethod
    def _create_runtime_service_as_py_process_model(
            node_to_sync_domain_dict: ty.Dict[Node, ty.List[SyncDomain]]) \
            -> ty.Tuple[
                ty.Dict[SyncDomain, AbstractRuntimeServiceBuilder],
                ty.Dict[int, int]]:
        rs_builders: ty.Dict[SyncDomain, AbstractRuntimeServiceBuilder] = {}
        proc_id_to_runtime_service_id_map: ty.Dict[int, int] = {}
        rs_id: int = 0
        for node, sync_domains in node_to_sync_domain_dict.items():
            sync_domain_set = set(sync_domains)
            for sync_domain in sync_domain_set:
                if NeuroCore in node.node_type.resources:
                    rs_class = sync_domain.protocol.runtime_service[NeuroCore]
                else:
                    rs_class = sync_domain.protocol.runtime_service[CPU]
                model_ids: ty.List[int] = [p.id for p in sync_domain.processes]
                rs_builder = \
                    RuntimeServiceBuilder(rs_class=rs_class,
                                          protocol=sync_domain.protocol,
                                          runtime_service_id=rs_id,
                                          model_ids=model_ids)
                rs_builders[sync_domain] = rs_builder
                for p in sync_domain.processes:
                    proc_id_to_runtime_service_id_map[p.id] = rs_id
                rs_id += 1
        return rs_builders, proc_id_to_runtime_service_id_map

    def _create_mgmt_port_initializer(self, name: str) -> PortInitializer:
        return PortInitializer(
            name,
            (1,),
            np.float64,
            'MgmtPort',
            self._compile_config["pypy_channel_size"],
        )

    def _create_sync_channel_builders(
            self, rsb: ty.Dict[SyncDomain, AbstractRuntimeServiceBuilder]) \
            -> ty.Iterable[AbstractChannelBuilder]:
        sync_channel_builders: ty.List[AbstractChannelBuilder] = []
        for sync_domain in rsb:
            runtime_to_service_cmd = \
                RuntimeChannelBuilderMp(ChannelType.PyPy,
                                        Runtime,
                                        rsb[sync_domain],
                                        self._create_mgmt_port_initializer(
                                            f"runtime_to_service_cmd_"
                                            f"{sync_domain.name}"))
            sync_channel_builders.append(runtime_to_service_cmd)

            service_to_runtime_ack = \
                RuntimeChannelBuilderMp(ChannelType.PyPy,
                                        rsb[sync_domain],
                                        Runtime,
                                        self._create_mgmt_port_initializer(
                                            f"service_to_runtime_ack_"
                                            f"{sync_domain.name}"))
            sync_channel_builders.append(service_to_runtime_ack)

            runtime_to_service_req = \
                RuntimeChannelBuilderMp(ChannelType.PyPy,
                                        Runtime,
                                        rsb[sync_domain],
                                        self._create_mgmt_port_initializer(
                                            f"runtime_to_service_req_"
                                            f"{sync_domain.name}"))
            sync_channel_builders.append(runtime_to_service_req)

            service_to_runtime_data = \
                RuntimeChannelBuilderMp(ChannelType.PyPy,
                                        rsb[sync_domain],
                                        Runtime,
                                        self._create_mgmt_port_initializer(
                                            f"service_to_runtime_data_"
                                            f"{sync_domain.name}"))
            sync_channel_builders.append(service_to_runtime_data)

            runtime_to_service_data = \
                RuntimeChannelBuilderMp(ChannelType.PyPy,
                                        Runtime,
                                        rsb[sync_domain],
                                        self._create_mgmt_port_initializer(
                                            f"runtime_to_service_data_"
                                            f"{sync_domain.name}"))
            sync_channel_builders.append(runtime_to_service_data)

            for process in sync_domain.processes:
                service_to_process_cmd = \
                    ServiceChannelBuilderMp(ChannelType.PyPy,
                                            rsb[sync_domain],
                                            process,
                                            self._create_mgmt_port_initializer(
                                                f"service_to_process_cmd_"
                                                f"{process.id}"))
                sync_channel_builders.append(service_to_process_cmd)

                process_to_service_ack = \
                    ServiceChannelBuilderMp(ChannelType.PyPy,
                                            process,
                                            rsb[sync_domain],
                                            self._create_mgmt_port_initializer(
                                                f"process_to_service_ack_"
                                                f"{process.id}"))
                sync_channel_builders.append(process_to_service_ack)

                service_to_process_req = \
                    ServiceChannelBuilderMp(ChannelType.PyPy,
                                            rsb[sync_domain],
                                            process,
                                            self._create_mgmt_port_initializer(
                                                f"service_to_process_req_"
                                                f"{process.id}"))
                sync_channel_builders.append(service_to_process_req)

                process_to_service_data = \
                    ServiceChannelBuilderMp(ChannelType.PyPy,
                                            process,
                                            rsb[sync_domain],
                                            self._create_mgmt_port_initializer(
                                                f"process_to_service_data_"
                                                f"{process.id}"))
                sync_channel_builders.append(process_to_service_data)

                service_to_process_data = \
                    ServiceChannelBuilderMp(ChannelType.PyPy,
                                            rsb[sync_domain],
                                            process,
                                            self._create_mgmt_port_initializer(
                                                f"service_to_process_data_"
                                                f"{process.id}"))
                sync_channel_builders.append(service_to_process_data)
        return sync_channel_builders

    def _create_exec_vars(self,
                          node_cfgs: ty.List[NodeConfig],
                          proc_map: PROC_MAP,
                          proc_id_to_runtime_service_id_map: ty.Dict[int, int]):

        for ncfg in node_cfgs:
            exec_vars = OrderedDict()
            for p, pm in proc_map.items():
                # Get unique Node and RuntimeService id
                node_id = ncfg.node_map[p].id
                run_srv_id: int = proc_id_to_runtime_service_id_map[p.id]
                # Create ExecVars for all Process Vars
                for v in p.vars:
                    if issubclass(pm, AbstractPyProcessModel):
                        ev = exec_var.PyExecVar(v, node_id, run_srv_id)
                    elif issubclass(pm, AbstractCProcessModel):
                        ev = exec_var.CExecVar(v, node_id, run_srv_id)
                    elif issubclass(pm, AbstractNcProcessModel):
                        raise NotImplementedError(
                            "NcProcessModel not yet supported.")
                    else:
                        raise NotImplementedError("Illegal ProcessModel type.")
                    exec_vars[v.id] = ev
            ncfg.set_exec_vars(exec_vars)

    def compile(self, proc: AbstractProcess, run_cfg: RunConfig) -> Executable:
        """Compiles a process hierarchy according to RunConfig and returns
        Executable which can either be serialized or executed by Runtime.

        The compiler proceeds through multiple stages to create an Executable
        for distributed heterogeneous HW platform:

        1. Extract specific ProcessModel classes for each Process in Process
        hierarchy according to RunCfg:
            - Parse hierarchical Process and either get sub process
            ProcessModel or leaf ProcessModel according to RunConfig
            - RunConfig may contain selection rules based on classes or
            specific class instances.
            - At this stage, also check if RunConfig selects any NcProcModels
            which would require access to NcProcCompiler and Loihi itself.
            Throw error if these modules are not found/installed -> raise
            NoLoihiProcessCompiler exception.
            - Returns a map of Process -> ProcessModel

        2. Group ProcessModel classes by ProcessModelType:
            - Returns a map of ProcessModelType -> {(Process, ProcessModel)}

        3. Compile ProcessModels by type:
            a) If any, compile NcProcessModels:
                - This is essentially the current NeuroProcCompiler except that
                we don't generate OutAx yet. That will be part of Channel setup
                - We can already allocate and account for OutAx resources but
                we cannot decide on specific addresses because those have not
                been determined yet.
                - Theoretically there could be mixtures of Loihi1 and Loihi2
                NeuroCores...
                - There is no reason to not also  include resource
                requirements to non-NcProcessModels (SeqProcs), i.e. not
                dealing with SpikeIO. We can already account for resource
                requirements but we fill in addresses later.
                - Currently, this would essentially build and return a board
                object but this could be wrapped into a uniform
                NcProcInitializer object for Runtime.

            b) If any, compile CProcessModels:
                - Check that uer provided behavior code exists (can't do much
                more than that at this point)
                - Generate header file code for Process-Vars given
                CProcessModel (but don't dump code to file yet)
                - Would there be any difference at this stage depending on
                which NodeType the process will run on?
                - For consistency, we could also return a CProcInitializer
                object for Runtime at this point that holds this loaded and
                generated code collateral

            c) If any, compile PyProcessModels: [Only part needed initially]
                - Gather shape information from lava.process ports and combine
                with LavaPyType (again, not much more we need to do here)
                - If we had fully working py2c tool, we could generate C code
                from Python code at this point
                - Return PyProcInitializer

        4. Generate NodeConfigurations:
            - The objective of this stage is to generate a list of
            different/alternate NodeConfigurations given resource
            requirements of all the processes. A NodeConfiguration is a set
            of Nodes, each supporting different ComputeResources and
            PeripheralResources of a certain quantity and each with a list of
            processes assigned to it.
            - Example: A GenericNode with a set of SeqProcs and a NahukuNode
            with a set of SeqProcs and NeuralProcs
            - Algorithm idea:
                - Initialize a binary matrix with rows corresponding to all
                processes and columns corresponding to different NodeTypes.
                - Set each element True, if the respective NodeType satisfies
                the Resource- and PeripheralType requirements of the Process
                - For M different NodeTypes, there are 2**M different node
                combinations. Not expected to be very large.
                - Search over all NodeType combinations:
                    - Convert index into binary vector
                    - Index into matrix columns
                    - Take OR over columns and sum the result
                    - Take those combinations that sum to the number of
                    processes
                - For all legal NodeType combinations, compute actual
                resource requirements given quantity of supported resources
                per node and exclude those that don't satisfy requirements of
                processes.
                - Feel free to compute some kind of score over remaining
                legal ones to thin out potential NodeCfgs even further
            - In order to potentially further prune the search space, consult
            RunConfiguration for excluded or required NodeTypes. Especially
            in the beginning, this will allows to bypass most of this search
            and just use the user-selected set of nodes.

        [From hereon, repeat everything for every remaining NodeCfg]

        5. Map processes:
            While we are still using NcCore, it will probably still take care
            of all of this.
            a) NcProcessModels: Map logical to physical core ids on-chip and
            map logical to physical chip ids on board given NodeCfg. To begin
            with we can continue to use our naive linear mapping strategy.
            b) CProcessModels: Map CProcessModels to one or multiple ECPU
            cores or CPU cores. We can have ParallelCProcess models to
            distribute a computation (if compatible) over multiple embedded
            cores.
            c) PyProcessModels: Not sure any mapping is needed.

        6. Setup RuntimeService processes:
            Given resource requirements from RunConfig (cluster size) and
            from lava.processModel compilation, the next step is to figure out
            where to instantiate auxiliary RuntimeService processes that
            handle synchronization, management access and probing.

            a) Instantiate RuntimeServiceInitializers per SyncDomain:
                - Iterate all SyncDomains
                    - Find Processes in SyncDomain
                    - Get all Nodes in current NodeCfg associated with those
                    Processes
                    - Create one or more RuntimeServiceInitializer (RSI) per
                    Node:
                        - Use some kind of factory pattern to create the
                        appropriate type of RSI give NodeType
                        - Add Processes on that Node to RSI
                        - On generic (Superhost-like) Node, one RSI is in
                        principle enough by we could create more for load
                        balancing as an optimization. Here RSI handles
                        management, synchronization and probing.
                        - On a LoihiNode, we need at least one RSI per host
                        CPU because it implies a shared memory domain in
                        which at least one RSI must handle management access.
                        But can also add more for load balancing. Here RSI
                        will have sub structure because synchronization happens
                        on ECPUs, management happens peer-to-peer and probing
                        happens from host.

            b) Compile probes:
                - For each RSI of a Node in a SyncDomain in a NodeCfg,
                get all Processes
                - Get probes of each process in RSI
                - Initialize those probes with address information produced
                during mapping stage
                - Register those probes with RSI directly.

        7. Compile channels:
            - At this point, all processes have been assigned to Nodes,
            ComputeResources and physical to logical mapping has been
            performed. Also RuntimeService processes have been created (or
            prepared for via RSIs).
            - This means we are ready to set up channels between all kinds of
            ports on different resources.
            - Channel implementations come in different forms:
                - Explicit channels under SW control, i.e. between two ports
                on a GenericNode CPU.
                - Implicit channels not under SW control, i.e. between two
                ports on LoihiCores or ECPUs. In this case, channel setup
                means updating OutAx to point to appropriate InAx and
                generating C header files with address information.
                - Mixtures of both across those two domains.

            a) Compile InPort/OutPort/RefPort channels (created by user):
                - Iterate all processes in current NodeCfg:
                    - Iterate all OutPorts and RefPorts:
                        - Get the other InPort or Var
                        - Create appropriate ChannelInitializer given type of
                        source and destination ProcessModel
                        - Assign channel to ports and collect all of them in
                        a global list

            b) Compile implied management channels (created by compiler):
                - Iterate all RSIs of a SyncDomain in a NodeCfg:
                    - Iterate all its assigned processes:
                        - Create management ports and channels on
                        RuntimeServiceProcess and process.
                            - The implementation of these ports and channels
                            again depends on type of source and destination
                            channels
                            - For LoihiNode we need to inform RSI about BS
                            domain size (currently inferred by NxCore)
                            - For non-Loihi nodes:
                                -  Create a MgmtRequest channel to process on
                                on which process can listen to sync signals
                                and management requests
                                - Create a MgmtResponse channel from
                                lava.process to any process that might send
                                management requests to it (i.e. via RefPorts,
                                handled in (a).

        Notes on Runtime (should probably go somewhere else):
            - Runtime can figure out what NodeTypes are available and pick a
              desired NodeConfiguration.
            - Given NodeConfiguration, Runtime will acquire required nodes
              (initializing nodes in compute cluster or acquiring Loihi board).
            - Next Runtime, will simply/naively execute every initializer
              provided by Executable. In many cases, this means sending the
              initializer to the remote node which instantiates the appropriate
              ProcessModel or RuntimeService and initializes internal state on
              the remote node.
              - For SW ProcessModels this means allocating e.g. numpy arrays
                and initializing their values
              - For LoihiNodes this basically means pushing the NxCore
                configuration until that gets eventually refactored.
        """

        # 1. Find all Processes hierarchically and select ProcessModel
        procs = self._find_processes(proc)
        for p in procs:
            if p._is_compiled:
                raise ex.ProcessAlreadyCompiled(p)
            p._is_compiled = True

        proc_map = self._map_proc_to_model(procs, run_cfg)
        # ToDo: Still need to register ProcModel somehow with Proc so
        #  interactive access is possible later

        # 2. Group Processes by ProcessModel type
        proc_groups = self._group_proc_by_model(proc_map)

        # 3. Compile ProcessModels by type
        exe = self._compile_proc_models(proc_groups)

        # 4. Create NodeConfigs (just pick one manually for now):
        node_cfgs = self._create_node_cfgs(proc_map)

        # 5. Create SyncDomains
        sync_domains, node_to_sync_domain_dict = self._create_sync_domains(
            proc_map, run_cfg, node_cfgs)

        # 6. Create Channel builders
        channel_builders = self._create_channel_builders(proc_map)

        # 7. Create Runtime Service builders
        runtime_service_builders, proc_id_to_runtime_service_id_map = \
            self._create_runtime_service_as_py_process_model(
                node_to_sync_domain_dict)

        # 8. Create ExecVars
        self._create_exec_vars(node_cfgs,
                               proc_map,
                               proc_id_to_runtime_service_id_map)

        # 9. Create Sync Channel Builders
        sync_channel_builders = self._create_sync_channel_builders(
            runtime_service_builders)

        # In the end, sd, nc and chb should be assigned to Executable so the
        # Runtime can access it.
        exe.set_sync_domains(sync_domains)
        exe.set_node_cfgs(node_cfgs)
        exe.set_rs_builders(runtime_service_builders)
        exe.set_channel_builders(channel_builders)
        exe.set_sync_channel_builders(sync_channel_builders)
        return exe<|MERGE_RESOLUTION|>--- conflicted
+++ resolved
@@ -198,16 +198,10 @@
         err_msg = f"RunConfig {run_cfg.__class__.__qualname__}.select() must " \
             f"return a sub-class of AbstractProcessModel. Got" \
             f" {type(selected_proc_model)} instead."
-<<<<<<< HEAD
         if not isinstance(selected_proc_model, type):
             raise AssertionError(err_msg)
         if not issubclass(selected_proc_model, AbstractProcessModel):
             raise AssertionError(err_msg)
-
-        return selected_proc_model
-=======
-        assert isinstance(selected_proc_model, type), err_msg
-        assert issubclass(selected_proc_model, AbstractProcessModel), err_msg
 
         return selected_proc_model
 
@@ -238,7 +232,6 @@
                 sub_proc.var_ports.add_members({new_vp.name: new_vp})
                 # Connect the VarPort to the new VarPort
                 vp.connect(new_vp)
->>>>>>> 96e821d8
 
     def _expand_sub_proc_model(self,
                                model_cls: ty.Type[AbstractSubProcessModel],
