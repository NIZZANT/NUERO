--- conflicted
+++ resolved
@@ -1,11 +1,8 @@
 # Copyright (C) 2021 Intel Corporation
 # SPDX-License-Identifier: BSD-3-Clause
 # See: https://spdx.org/licenses/
-<<<<<<< HEAD
-
-=======
+
 import logging
->>>>>>> 64a3e4c7
 import importlib
 import importlib.util as import_utils
 import inspect
