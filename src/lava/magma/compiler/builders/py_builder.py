--- conflicted
+++ resolved
@@ -7,7 +7,6 @@
 import numpy as np
 from lava.magma.compiler.builders.interfaces import AbstractProcessBuilder
 
-<<<<<<< HEAD
 from lava.magma.runtime.message_infrastructure import (
     AbstractTransferPort,
     RecvPort,
@@ -15,15 +14,6 @@
 )
 from lava.magma.compiler.utils import (PortInitializer, VarInitializer,
                                        VarPortInitializer)
-=======
-from lava.magma.compiler.channels.interfaces import AbstractCspPort
-from lava.magma.compiler.channels.pypychannel import CspRecvPort, CspSendPort
-from lava.magma.compiler.utils import (
-    PortInitializer,
-    VarInitializer,
-    VarPortInitializer,
-)
->>>>>>> e15b9367
 from lava.magma.core.model.py.model import AbstractPyProcessModel
 from lava.magma.core.model.py.ports import (
     AbstractPyIOPort,
@@ -326,23 +316,10 @@
             csp_send = None
             if name in self.csp_ports:
                 csp_ports = self.csp_ports[name]
-<<<<<<< HEAD
                 csp_recv = csp_ports[0] if isinstance(
                     csp_ports[0], RecvPort) else csp_ports[1]
                 csp_send = csp_ports[0] if isinstance(
                     csp_ports[0], SendPort) else csp_ports[1]
-=======
-                csp_recv = (
-                    csp_ports[0]
-                    if isinstance(csp_ports[0], CspRecvPort)
-                    else csp_ports[1]
-                )
-                csp_send = (
-                    csp_ports[0]
-                    if isinstance(csp_ports[0], CspSendPort)
-                    else csp_ports[1]
-                )
->>>>>>> e15b9367
 
             transformer = (
                 VirtualPortTransformer(
@@ -370,23 +347,10 @@
             csp_send = None
             if name in self.csp_ports:
                 csp_ports = self.csp_ports[name]
-<<<<<<< HEAD
                 csp_recv = csp_ports[0] if isinstance(
                     csp_ports[0], RecvPort) else csp_ports[1]
                 csp_send = csp_ports[0] if isinstance(
                     csp_ports[0], SendPort) else csp_ports[1]
-=======
-                csp_recv = (
-                    csp_ports[0]
-                    if isinstance(csp_ports[0], CspRecvPort)
-                    else csp_ports[1]
-                )
-                csp_send = (
-                    csp_ports[0]
-                    if isinstance(csp_ports[0], CspSendPort)
-                    else csp_ports[1]
-                )
->>>>>>> e15b9367
 
             transformer = (
                 VirtualPortTransformer(
