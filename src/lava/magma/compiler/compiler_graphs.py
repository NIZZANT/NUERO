--- conflicted
+++ resolved
@@ -992,12 +992,8 @@
         proc_map = OrderedDict()
         for proc in procs:
             # Select a specific ProcessModel
-<<<<<<< HEAD
-            if proc in run_cfg.exception_proc_model_map:
-=======
             if hasattr(run_cfg, "exception_proc_model_map") and \
                     proc in run_cfg.exception_proc_model_map:
->>>>>>> 15c2574f
                 model_cls = run_cfg.exception_proc_model_map[proc]
             else:
                 models_cls = ProcGroupDiGraphs._find_proc_models(proc=proc)
