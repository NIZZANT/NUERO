import typing as ty
from lava.magma.core.process.ports.ports import OutPort
from lava.magma.core.learning.learning_rule import LoihiLearningRule
from lava.magma.core.process.variable import Var


<<<<<<< HEAD
class PlasticNeuronProcess:
    """
    Base class for plastic neuron processes.

    Parameters
    ==========

    learning_rule: Optional[LoihiLearningRule]
        Learning rule which determines the parameters for online learning.

    """
=======
class LearningNeuronProcess:
>>>>>>> e52fca5b
    def __init__(self,
                 shape: ty.Tuple[int, ...],
                 learning_rule: ty.Optional[LoihiLearningRule] = None,
                 *args,
                 **kwargs):

        kwargs['shape'] = shape
        kwargs["learning_rule"] = learning_rule

        self.learning_rule = learning_rule

        # Learning Ports
        # Port for backprop action potentials
        self.s_out_bap = OutPort(shape=(shape[0],))

        # Port for arbitrary trace using graded spikes
        self.s_out_y1 = OutPort(shape=(shape[0],))

        # Port for arbitrary trace using graded spikes
        self.s_out_y2 = OutPort(shape=(shape[0],))

        # Port for arbitrary trace using graded spikes
        self.s_out_y3 = OutPort(shape=(shape[0],))

        # Learning related states
        self.y1 = Var(shape=shape, init=0)
        self.y2 = Var(shape=shape, init=0)
        self.y3 = Var(shape=shape, init=0)

        super().__init__(*args, **kwargs)<|MERGE_RESOLUTION|>--- conflicted
+++ resolved
@@ -4,8 +4,7 @@
 from lava.magma.core.process.variable import Var
 
 
-<<<<<<< HEAD
-class PlasticNeuronProcess:
+class LearningNeuronProcess:
     """
     Base class for plastic neuron processes.
 
@@ -16,9 +15,6 @@
         Learning rule which determines the parameters for online learning.
 
     """
-=======
-class LearningNeuronProcess:
->>>>>>> e52fca5b
     def __init__(self,
                  shape: ty.Tuple[int, ...],
                  learning_rule: ty.Optional[LoihiLearningRule] = None,
