--- conflicted
+++ resolved
@@ -516,7 +516,6 @@
         """
         pass
 
-<<<<<<< HEAD
     # TODO: (PP) This should be optimized by a proper CSPSendPort wait
     def wait(self):
         """Method which block execution until (all) previous write requests have
@@ -534,7 +533,7 @@
          writes have been acknowledged. This is inefficient and will be
          optimized later at the CspChannel level"""
         self.read()
-=======
+
     def _transform(self, recv_data: np.array) -> np.array:
         """Applies all transformation function pointers to the input data.
 
@@ -553,7 +552,6 @@
             for f in reversed(self._transform_funcs):
                 recv_data = f(recv_data)
         return recv_data
->>>>>>> 1e1474b4
 
 
 class PyRefPortVectorDense(PyRefPort):
