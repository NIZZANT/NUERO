# Copyright (C) 2021-22 Intel Corporation
# SPDX-License-Identifier: BSD-3-Clause
# See: https://spdx.org/licenses/

import functools as ft
import typing as ty
from abc import ABC, abstractmethod

import numpy as np

from lava.magma.runtime.message_infrastructure import (
    AbstractTransferPort,
    RecvPort,
    SendPort
)

from lava.magma.core.model.interfaces import AbstractPortImplementation
from lava.magma.core.model.model import AbstractProcessModel
from lava.magma.runtime.mgmt_token_enums import enum_to_np, enum_equal


class AbstractPyPort(AbstractPortImplementation):
    """Abstract class for Ports implemented in Python.

    Ports at the Process level provide an interface to connect
    Processes with each other. Once two Processes have been connected by Ports,
    they can exchange data.
    Lava provides four types of Ports: InPorts, OutPorts, RefPorts and VarPorts.
    An OutPort of a Process can be connected to one or multiple InPorts of other
    Processes to transfer data from the OutPort to the InPorts. A RefPort of a
    Process can be connected to a VarPort of another Process. The difference to
    In-/OutPorts is that a VarPort is directly linked to a Var and via a
    RefPort the Var can be directly modified from a different Process.
    To exchange data, PyPorts provide an interface to send and receive messages
    via channels implemented by a backend messaging infrastructure, which has
    been inspired by the Communicating Sequential Processes (CSP) paradigm.
    Thus, a channel denotes a CSP channel of the messaging infrastructure and
    CSP Ports denote the low level ports also used in the messaging
    infrastructure. PyPorts are the implementation for message exchange in
    Python, using the low level CSP Ports of the backend messaging
    infrastructure. A PyPort may have one or multiple connection to other
    PyPorts. These connections are represented by csp_ports, which is a list of
    CSP ports corresponding to the connected PyPorts.
    """

    @property
    @abstractmethod
    def csp_ports(self) -> ty.List[AbstractTransferPort]:
        """
        Abstract property to get a list of the corresponding CSP Ports of all
        connected PyPorts. The CSP Port is the low level interface of the
        backend messaging infrastructure which is used to send and receive data.

        Returns
        -------
        A list of all CSP Ports connected to the PyPort.
        """


class AbstractPyIOPort(AbstractPyPort):
    """Abstract class of an input/output Port implemented in python.

    A PyIOPort can either be an input or an output Port and is the common
    abstraction of PyInPort/PyOutPort.
    _csp_ports is a list of CSP Ports which are used to send/receive data by
    connected PyIOPorts.

    Parameters
    ----------
    csp_ports : list
        A list of CSP Ports used by this IO Port.

    process_model : AbstractProcessModel
        The process model used by the process of the Port.

    shape : tuple
        The shape of the Port.

    d_type: type
        The data type of the Port.

    Attributes
    ----------
    _csp_ports : list
        A list of CSP Ports used by this IO Port.
    """

    def __init__(self,
                 csp_ports: ty.List[AbstractTransferPort],
                 process_model: AbstractProcessModel,
                 shape: ty.Tuple[int, ...],
                 d_type: type):
        self._csp_ports = csp_ports
        super().__init__(process_model, shape, d_type)

    @property
    def csp_ports(self) -> ty.List[AbstractTransferPort]:
        """Property to get the corresponding CSP Ports of all connected
        PyPorts (csp_ports). The CSP Port is the low level interface of the
        backend messaging infrastructure which is used to send and receive data.

        Returns
        -------
        A list of all CSP Ports connected to the PyPort.
        """
        return self._csp_ports


class AbstractTransformer(ABC):
    """Interface for Transformers that are used in receiving PyPorts to
    transform data."""

    @abstractmethod
    def transform(self,
                  data: np.ndarray,
                  csp_port: AbstractTransferPort) -> np.ndarray:
        """Transforms incoming data in way that is determined by which CSP
        port the data is received.

        Parameters
        ----------
        data : numpy.ndarray
            data that will be transformed
        csp_port : AbstractCspPort
            CSP port that the data was received on

        Returns
        -------
        transformed_data : numpy.ndarray
            the transformed data
        """


class IdentityTransformer(AbstractTransformer):
    """Transformer that does not transform the data but returns it unchanged."""

    def transform(self,
                  data: np.ndarray,
                  _: AbstractTransferPort) -> np.ndarray:
        return data


class VirtualPortTransformer(AbstractTransformer):
    def __init__(self,
                 csp_ports: ty.Dict[str, AbstractTransferPort],
                 transform_funcs: ty.Dict[str, ty.List[ft.partial]]):
        """Transformer that implements the virtual ports on the path to the
        receiving PyPort.

        Parameters
        ----------
        csp_ports : ty.Dict[str, AbstractCspPort]
            mapping from a port ID to a CSP port
        transform_funcs : ty.Dict[str, ty.List[functools.partial]]
            mapping from a port ID to a list of function pointers that
            implement the behavior of the virtual pots on the path to the
            receiving PyPort.
        """
        self._csp_port_to_fp = {}

        if not csp_ports:
            raise AssertionError("'csp_ports' should not be empty.")

        # Associate CSP ports with the list of function pointers that must be
        # applied for the transformation.
        for port_id, csp_port in csp_ports.items():
            self._csp_port_to_fp[csp_port] = transform_funcs[port_id] \
                if port_id in transform_funcs else [lambda x: x]

    def transform(self,
                  data: np.ndarray,
                  csp_port: AbstractTransferPort) -> np.ndarray:
        return self._get_transform(csp_port)(data)

    def _get_transform(self, csp_port: AbstractTransferPort) \
            -> ty.Callable[[np.ndarray], np.ndarray]:
        """For a given CSP port, returns a function that applies, in sequence,
        all the function pointers associated with the incoming virtual
        ports.

        Example:
        Let the current PyPort be called C. It receives input from
        PyPorts A and B, and the connection from A to C goes through a
        sequence of virtual ports V1, V2, V3. Within PyPort C, there is a CSP
        port 'csp_port_a', that receives data from a CSP port in PyPort A.
        Then, the following call
        >>> csp_port_a : AbstractCspPort
        >>> data : np.ndarray
        >>> self._get_transform(csp_port_a)(data)
        takes the data 'data' and applies the function pointers associated
        with V1, V2, and V3.

        Parameters
        ----------
        csp_port : AbstractCspPort
            the CSP port on which the data is received, which is supposed
            to be transformed

        Returns
        -------
        transformation_function : ty.Callable
            function that transforms a given numpy array, e.g. by calling the
            returned function f(data)
        """
        if csp_port not in self._csp_port_to_fp:
            raise AssertionError(f"The CSP port '{csp_port.name}' is not "
                                 f"registered with a transformation function.")

        return ft.reduce(
            lambda f, g: lambda data: g(f(data)),
            self._csp_port_to_fp[csp_port],
            lambda h: h
        )


class PyInPort(AbstractPyIOPort):
    """Python implementation of InPort used within AbstractPyProcessModel.

    PyInPort is an input Port that can be used in a Process to receive data sent
    from a connected PyOutPort of another Process over a channel. PyInPort can
    receive (recv()) the data, which removes it from the channel, look (peek())
    at the data which keeps it on the channel or check (probe()) if there is
    data on the channel. The different class attributes are used to select the
    type of OutPorts via LavaPyType declarations in PyProcModels, e.g.,
    LavaPyType(PyInPort.VEC_DENSE, np.int32, precision=24) creates a PyInPort.
    A PyOutPort (source) can be connected to one or multiple PyInPorts (target).

    Parameters
    ----------
    csp_ports : ty.List[AbstractCspPort]
        Used to receive data from the referenced PyOutPort.

    process_model : AbstractProcessModel
        The process model used by the process of the Port.

    shape : tuple, default=tuple()
        The shape of the Port.

    d_type : type, default=int
        The data type of the Port.

    transformer : AbstractTransformer, default: identity function
        Enables transforming the received data in accordance with the
        virtual ports on the path to the PyInPort.

    Attributes
    ----------
    _transformer : AbstractTransformer
        Enables transforming the received data in accordance with the
        virtual ports on the path to the PyVarPort.

    VEC_DENSE : PyInPortVectorDense, default=None
        Type of PyInPort. CSP Port sends data as dense vector.

    VEC_SPARSE : PyInPortVectorSparse, default=None
        Type of PyInPort. CSP Port sends data as sparse vector (data + indices),
        so only entries which have changed in a vector need to be communicated.

    SCALAR_DENSE : PyInPortScalarDense, default=None
        Type of PyInPort. CSP Port sends data element by element for the whole
        data structure. So the CSP channel does need less memory to transfer
        data.

    SCALAR_SPARSE : PyInPortScalarSparse, default=None
        Type of PyInPort. CSP Port sends data element by element, but after each
        element the index of the data entry is also given. So only entries which
        need to be changed need to be communicated.
    """

    VEC_DENSE: ty.Type["PyInPortVectorDense"] = None
    VEC_SPARSE: ty.Type["PyInPortVectorSparse"] = None
    SCALAR_DENSE: ty.Type["PyInPortScalarDense"] = None
    SCALAR_SPARSE: ty.Type["PyInPortScalarSparse"] = None

    def __init__(
            self,
            csp_ports: ty.List[AbstractTransferPort],
            process_model: AbstractProcessModel,
            shape: ty.Tuple[int, ...],
            d_type: type,
            transformer: ty.Optional[
                AbstractTransformer] = IdentityTransformer()
    ):
        self._transformer = transformer
        super().__init__(csp_ports, process_model, shape, d_type)

    @abstractmethod
    def recv(self):
        """Abstract method to receive data (vectors/scalars) sent from connected
        OutPorts (source Ports). Removes the retrieved data from the channel.
        Expects data on the channel and will block execution if there is no data
        to retrieve on the channel.

        Returns
        -------
        The scalar or vector received from a connected OutPort. If the InPort is
        connected to several OutPorts, their input is added in a point-wise
        fashion.
        """
        pass

    @abstractmethod
    def peek(self):
        """Abstract method to receive data (vectors/scalars) sent from connected
        OutPorts (source Ports). Keeps the data on the channel.

        Returns
        -------
        The scalar or vector received from a connected OutPort. If the InPort is
        connected to several OutPorts, their input is added in a point-wise
        fashion.
        """
        pass

    def probe(self) -> bool:
        """Method to check (probe) if there is data (vectors/scalars)
        to receive from connected OutPorts (source Ports).

        Returns
        -------
        result : bool
             Returns True only when there is data to receive from all connected
             OutPort channels.

        """
        return ft.reduce(
            lambda acc, csp_port: acc and csp_port.probe(),
            self.csp_ports,
            True,
        )


class PyInPortVectorDense(PyInPort):
    """Python implementation of PyInPort for dense vector data."""

    def recv(self) -> np.ndarray:
        """Method to receive data (vectors/scalars) sent from connected
        OutPorts (source Ports). Removes the retrieved data from the channel.
        Expects data on the channel and will block execution if there is no data
        to retrieve on the channel.

        Returns
        -------
        result : ndarray of shape _shape
            The vector received from a connected OutPort. If the InPort is
            connected to several OutPorts, their input is added in a point-wise
            fashion.
        """
        return ft.reduce(
            lambda acc, port: acc + self._transformer.transform(port.recv(),
                                                                port),
            self.csp_ports,
            np.zeros(self._shape, self._d_type)
        )

    def peek(self) -> np.ndarray:
        """Method to receive data (vectors) sent from connected
        OutPorts (source Ports). Keeps the data on the channel.

        Returns
        -------
        result : ndarray of shape _shape
            The vector received from a connected OutPort. If the InPort is
            connected to several OutPorts, their input is added in a point-wise
            fashion.
        """
        return ft.reduce(
            lambda acc, port: acc + self._transformer.transform(port.recv(),
                                                                port),
            self.csp_ports,
            np.zeros(self._shape, self._d_type),
        )


class PyInPortVectorSparse(PyInPort):
    """Python implementation of PyInPort for sparse vector data."""

    def recv(self) -> ty.Tuple[np.ndarray, np.ndarray]:
        """TBD"""
        csp_port = self._csp_ports[0]
        length = csp_port.recv().flatten()[0]
        data = csp_port.recv().flatten()[:length]
        index = csp_port.recv().flatten()[:length]
        return data, index

    def peek(self) -> ty.Tuple[np.ndarray, np.ndarray]:
        """TBD"""
        pass


class PyInPortScalarDense(PyInPort):
    """Python implementation of PyInPort for dense scalar data."""

    def recv(self) -> int:
        """TBD"""
        pass

    def peek(self) -> int:
        """TBD"""
        pass


class PyInPortScalarSparse(PyInPort):
    """Python implementation of PyInPort for sparse scalar data."""

    def recv(self) -> ty.Tuple[int, int]:
        """TBD"""
        pass

    def peek(self) -> ty.Tuple[int, int]:
        """TBD"""
        pass


PyInPort.VEC_DENSE = PyInPortVectorDense
PyInPort.VEC_SPARSE = PyInPortVectorSparse
PyInPort.SCALAR_DENSE = PyInPortScalarDense
PyInPort.SCALAR_SPARSE = PyInPortScalarSparse


class PyOutPort(AbstractPyIOPort):
    """Python implementation of OutPort used within AbstractPyProcessModels.

    PyOutPort is an output Port sending data to a connected input Port
    (PyInPort) over a channel. PyOutPort can send (send()) the data by adding it
    to the channel, or it can clear (flush()) the channel to remove any data
    from it. The different class attributes are used to select the type of
    OutPorts via LavaPyType declarations in PyProcModels, e.g., LavaPyType(
    PyOutPort.VEC_DENSE, np.int32, precision=24) creates a PyOutPort.
    A PyOutPort (source) can be connected to one or multiple PyInPorts (target).

    Parameters
    ----------
    csp_ports : list
        A list of CSP Ports used by this IO Port.
    process_model : AbstractProcessModel
        The process model used by the process of the Port.
    shape : tuple
        The shape of the Port.
    d_type: type
        The data type of the Port.

    Attributes
    ----------------
    VEC_DENSE : PyOutPortVectorDense, default=None
        Type of PyInPort. CSP Port sends data as dense vector.
    VEC_SPARSE : PyOutPortVectorSparse, default=None
        Type of PyInPort. CSP Port sends data as sparse vector (data + indices),
        so only entries which have changed in a vector need to be communicated.
    SCALAR_DENSE : PyOutPortScalarDense, default=None
        Type of PyInPort. CSP Port sends data element by element for the whole
        data structure. So the CSP channel does need less memory to transfer
        data.
    SCALAR_SPARSE : PyOutPortScalarSparse, default=None
        Type of PyInPort. CSP Port sends data element by element, but after each
        element the index of the data entry is also given. So only entries which
        need to be changed need to be communicated.
    """

    VEC_DENSE: ty.Type["PyOutPortVectorDense"] = None
    VEC_SPARSE: ty.Type["PyOutPortVectorSparse"] = None
    SCALAR_DENSE: ty.Type["PyOutPortScalarDense"] = None
    SCALAR_SPARSE: ty.Type["PyOutPortScalarSparse"] = None

    @abstractmethod
    def send(self, data: ty.Union[np.ndarray, int]):
        """Abstract method to send data to the connected Port PyInPort (target).

        Parameters
        ----------
        data : ndarray or int
            The data (vector or scalar) to be sent to the InPort (target).
        """
        pass

    def flush(self):
        """TBD"""
        pass


class PyOutPortVectorDense(PyOutPort):
    """Python implementation of PyOutPort for dense vector data."""

    def send(self, data: np.ndarray):
        """Abstract method to send data to the connected in Port (target).

        Sends data only if the OutPort is connected to at least one InPort.

        Parameters
        ----------
        data : ndarray
            The data vector to be sent to the in Port (target).
        """
        for csp_port in self.csp_ports:
            csp_port.send(data)


class PyOutPortVectorSparse(PyOutPort):
    """Python implementation of PyOutPort for sparse vector data."""

    def send(self, data: np.ndarray, indices: np.ndarray):
        """TBD"""
        data_clone = np.copy(data)
        indices_clone = np.copy(indices)
        data_length: np.ndarray = np.array([len(data.flatten())],
                                           dtype=np.int32)
        for csp_port in self.csp_ports:
            data_length.resize(csp_port.shape)
            data_clone.resize(csp_port.shape)
            indices_clone.resize(csp_port.shape)
            csp_port.send(data_length)
            csp_port.send(data_clone)
            csp_port.send(indices_clone)


class PyOutPortScalarDense(PyOutPort):
    """Python implementation of PyOutPort for dense scalar data."""

    def send(self, data: int):
        """TBD"""
        pass


class PyOutPortScalarSparse(PyOutPort):
    """Python implementation of PyOutPort for sparse scalar data."""

    def send(self, data: int, idx: int):
        """TBD"""
        pass


PyOutPort.VEC_DENSE = PyOutPortVectorDense
PyOutPort.VEC_SPARSE = PyOutPortVectorSparse
PyOutPort.SCALAR_DENSE = PyOutPortScalarDense
PyOutPort.SCALAR_SPARSE = PyOutPortScalarSparse


class VarPortCmd:
    """Helper class to specify constants. Used for communication between
    PyRefPorts and PyVarPorts."""
    GET = enum_to_np(0)
    SET = enum_to_np(1)


class PyRefPort(AbstractPyPort):
    """Python implementation of RefPort used within AbstractPyProcessModels.

    A PyRefPort is a Port connected to a VarPort of a variable Var of another
    Process. It is used to get or set the value of the referenced Var across
    Processes. A PyRefPort is connected via two CSP channels and corresponding
    CSP ports to a PyVarPort. One channel is used to send data from the
    PyRefPort to the PyVarPort and the other channel is used to receive data
    from the PyVarPort. PyRefPorts can get the value of a referenced Var
    (read()), set the value of a referenced Var (write()) and block execution
    until receipt of prior 'write' commands (sent from PyRefPort to PyVarPort)
    have been acknowledged (wait()).

    Parameters
    ----------
    csp_send_port : CspSendPort or None
        Used to send data to the referenced Port PyVarPort (target).

    csp_recv_port: CspRecvPort or None
        Used to receive data from the referenced Port PyVarPort (source).

    process_model : AbstractProcessModel
        The process model used by the process of the Port.

    shape : tuple, default=tuple()
        The shape of the Port.

    d_type : type, default=int
        The data type of the Port.

    transformer : AbstractTransformer, default: identity function
        Enables transforming the received data in accordance with the
        virtual ports on the path to the PyRefPort.

    Attributes
    ----------
    _csp_send_port : CspSendPort
        Used to send data to the referenced Port PyVarPort (target).
    _csp_recv_port : CspRecvPort
        Used to receive data from the referenced Port PyVarPort (source).
    _transformer : AbstractTransformer
        Enables transforming the received data in accordance with the
        virtual ports on the path to the PyRefPort.

    VEC_DENSE : PyRefPortVectorDense, default=None
        Type of PyInPort. CSP Port sends data as dense vector.
    VEC_SPARSE : PyRefPortVectorSparse, default=None
        Type of PyInPort. CSP Port sends data as sparse vector (data + indices),
        so only entries which have changed in a vector need to be communicated.
    SCALAR_DENSE : PyRefPortScalarDense, default=None
        Type of PyInPort. CSP Port sends data element by element for the whole
        data structure. So the CSP channel does need less memory to transfer
        data.
    SCALAR_SPARSE : PyRefPortScalarSparse, default=None
        Type of PyInPort. CSP Port sends data element by element, but after each
        element the index of the data entry is also given. So only entries which
        need to be changed need to be communicated.
    """

    VEC_DENSE: ty.Type["PyRefPortVectorDense"] = None
    VEC_SPARSE: ty.Type["PyRefPortVectorSparse"] = None
    SCALAR_DENSE: ty.Type["PyRefPortScalarDense"] = None
    SCALAR_SPARSE: ty.Type["PyRefPortScalarSparse"] = None

    def __init__(
            self,
            csp_send_port: ty.Optional[SendPort],
            csp_recv_port: ty.Optional[RecvPort],
            process_model: AbstractProcessModel,
            shape: ty.Tuple[int, ...] = tuple(),
            d_type: type = int,
            transformer: ty.Optional[
                AbstractTransformer] = IdentityTransformer()
    ):
        self._shape = shape
        self._transformer = transformer
        self._csp_recv_port = csp_recv_port
        self._csp_send_port = csp_send_port
        super().__init__(process_model, shape, d_type)

    @property
    def csp_ports(self) -> ty.List[AbstractTransferPort]:
        """Property to get the corresponding CSP Ports of all connected
        PyPorts (csp_ports). The CSP Port is the low level interface of the
        backend messaging infrastructure which is used to send and receive data.

        Returns
        -------
        A list of all CSP Ports connected to the PyPort.
        """
        if self._csp_send_port is not None and self._csp_recv_port is not None:
            return [self._csp_send_port, self._csp_recv_port]
        else:
            # In this case the Port was not connected
            return []

    @abstractmethod
    def read(
            self,
    ) -> ty.Union[
        np.ndarray, ty.Tuple[np.ndarray, np.ndarray], int, ty.Tuple[int, int]
    ]:
        """Abstract method to request and return data from a VarPort.
        Returns
        -------
        The value of the referenced var.
        """
        pass

    @abstractmethod
    def write(
            self,
            data: ty.Union[
                np.ndarray,
                ty.Tuple[np.ndarray, np.ndarray],
                int,
                ty.Tuple[int, int],
            ],
    ):
        """Abstract method to write data to a VarPort to set its Var.

        Parameters
        ----------
        data : ndarray, tuple of ndarray, int, tuple of int
            The new value of the referenced Var.
        """
        pass

    def wait(self):
        """Blocks execution until receipt of prior 'write' commands (sent from
         RefPort to VarPort) have been acknowledged. Calling wait() ensures that
         the value written by the RefPort can be received (and set) by the
         VarPort at the same time step. If wait() is not called, it is possible
         that the value is received only at the next time step
         (non-deterministic).

         >>> port = PyRefPort()
         >>> port.write(5)
         >>> # potentially do other stuff
         >>> port.wait()  # waits until (all) previous writes have finished

         Preliminary implementation. Currently, a simple read() ensures the
         writes have been acknowledged. This is inefficient and will be
         optimized later at the CspChannel level"""
        self.read()


class PyRefPortVectorDense(PyRefPort):
    """Python implementation of RefPort for dense vector data."""

    def read(self) -> np.ndarray:
        """Method to request and return data from a referenced Var using a
        PyVarPort.

        Returns
        -------
        result : ndarray of shape _shape
            The value of the referenced Var.
        """
        if self._csp_send_port and self._csp_recv_port:
<<<<<<< HEAD
            header = np.ones(self._shape, dtype=self._d_type) * \
                VarPortCmd.GET.astype(self._d_type)
            self._csp_send_port.send(header)
=======
            if not hasattr(self, 'get_header'):
                self.get_header = (np.ones(self._csp_send_port.shape)
                                   * VarPortCmd.GET)
            self._csp_send_port.send(self.get_header)
>>>>>>> f07e65ad
            return self._transformer.transform(self._csp_recv_port.recv(),
                                               self._csp_recv_port)
        else:
            if not hasattr(self, 'get_zeros'):
                self.get_zeros = np.zeros(self._shape, self._d_type)
            return self.get_zeros

    def write(self, data: np.ndarray):
        """Abstract method to write data to a VarPort to set the value of the
        referenced Var.

        Parameters
        ----------
        data : ndarray
            The data to send via _csp_send_port.
        """
        if self._csp_send_port:
<<<<<<< HEAD
            header = np.ones(self._shape, dtype=data.dtype) * \
                VarPortCmd.SET.astype(self._d_type)
            self._csp_send_port.send(header)
=======
            if not hasattr(self, 'set_header'):
                self.set_header = (np.ones(self._csp_send_port.shape)
                                   * VarPortCmd.SET)
            self._csp_send_port.send(self.set_header)
>>>>>>> f07e65ad
            self._csp_send_port.send(data)


class PyRefPortVectorSparse(PyRefPort):
    """Python implementation of RefPort for sparse vector data."""

    def read(self) -> ty.Tuple[np.ndarray, np.ndarray]:
        """TBD"""
        pass

    def write(self, data: np.ndarray, idx: np.ndarray):
        """TBD"""
        pass


class PyRefPortScalarDense(PyRefPort):
    """Python implementation of RefPort for dense scalar data."""

    def read(self) -> int:
        """TBD"""
        pass

    def write(self, data: int):
        """TBD"""
        pass


class PyRefPortScalarSparse(PyRefPort):
    """Python implementation of RefPort for sparse scalar data."""

    def read(self) -> ty.Tuple[int, int]:
        """TBD"""
        pass

    def write(self, data: int, idx: int):
        """TBD"""
        pass


PyRefPort.VEC_DENSE = PyRefPortVectorDense
PyRefPort.VEC_SPARSE = PyRefPortVectorSparse
PyRefPort.SCALAR_DENSE = PyRefPortScalarDense
PyRefPort.SCALAR_SPARSE = PyRefPortScalarSparse


class PyVarPort(AbstractPyPort):
    """Python implementation of VarPort used within AbstractPyProcessModel.

    A PyVarPort is a Port linked to a variable Var of a Process and might be
    connected to a RefPort of another process. It is used to get or set the
    value of the referenced Var across Processes. A PyVarPort is connected via
    two channels to a PyRefPort. One channel is used to send data from the
    PyRefPort to the PyVarPort and the other is used to receive data from the
    PyVarPort. PyVarPorts set or send the value of the linked Var (service())
    given the command VarPortCmd received by a connected PyRefPort.

    Parameters
    ----------
    var_name : str
        The name of the Var linked to this VarPort.

    csp_send_port : CspSendPort or None
        Csp Port used to send data to the referenced in Port (target).

    csp_recv_port: CspRecvPort or None
        Csp Port used to receive data from the referenced Port (source).

    process_model : AbstractProcessModel
        The process model used by the process of the Port.

    shape : tuple, default=tuple()
        The shape of the Port.

    d_type: type, default=int
        The data type of the Port.

    transformer : AbstractTransformer, default: identity function
        Enables transforming the received data in accordance with the
        virtual ports on the path to the PyVarPort.

    Attributes
    ----------
    var_name : str
        The name of the Var linked to this VarPort.
    _csp_send_port : CspSendPort
        Used to send data to the referenced Port PyRefPort (target).
    _csp_recv_port : CspRecvPort
        Used to receive data from the referenced Port PyRefPort (source).
    _transformer : AbstractTransformer
        Enables transforming the received data in accordance with the
        virtual ports on the path to the PyVarPort.

    VEC_DENSE : PyVarPortVectorDense, default=None
       Type of PyInPort. CSP Port sends data as dense vector.
    VEC_SPARSE : PyVarPortVectorSparse, default=None
        Type of PyInPort. CSP Port sends data as sparse vector (data + indices),
        so only entries which have changed in a vector need to be communicated.
    SCALAR_DENSE : PyVarPortScalarDense, default=None
        Type of PyInPort. CSP Port sends data element by element for the whole
        data structure. So the CSP channel does need less memory to transfer
        data.
    SCALAR_SPARSE : PyVarPortScalarSparse, default=None
        Type of PyInPort. CSP Port sends data element by element, but after each
        element the index of the data entry is also given. So only entries which
        need to be changed need to be communicated.
    """

    VEC_DENSE: ty.Type["PyVarPortVectorDense"] = None
    VEC_SPARSE: ty.Type["PyVarPortVectorSparse"] = None
    SCALAR_DENSE: ty.Type["PyVarPortScalarDense"] = None
    SCALAR_SPARSE: ty.Type["PyVarPortScalarSparse"] = None

    def __init__(self,
                 var_name: str,
                 csp_send_port: ty.Optional[SendPort],
                 csp_recv_port: ty.Optional[RecvPort],
                 process_model: AbstractProcessModel,
                 shape: ty.Tuple[int, ...] = tuple(),
                 d_type: type = int,
                 transformer: AbstractTransformer = IdentityTransformer()):

        self._transformer = transformer
        self._csp_recv_port = csp_recv_port
        self._csp_send_port = csp_send_port
        self.var_name = var_name
        super().__init__(process_model, shape, d_type)

    @property
    def csp_ports(self) -> ty.List[AbstractTransferPort]:
        """Property to get the corresponding CSP Ports of all connected
        PyPorts (csp_ports). The CSP Port is the low level interface of the
        backend messaging infrastructure which is used to send and receive data.

        Returns
        -------
        A list of all CSP Ports connected to the PyPort.
        """
        if self._csp_send_port is not None and self._csp_recv_port is not None:
            return [self._csp_send_port, self._csp_recv_port]
        else:
            # In this case the Port was not connected
            return []

    @abstractmethod
    def service(self):
        """Abstract method to set the value of the linked Var of the VarPort,
        received from the connected RefPort, or to send the value of the linked
        Var of the VarPort to the connected RefPort. The connected RefPort
        determines whether it will perform a read() or write() operation by
        sending a command VarPortCmd.
        """
        pass


class PyVarPortVectorDense(PyVarPort):
    """Python implementation of VarPort for dense vector data."""

    def service(self):
        """Method to set the value of the linked Var of the VarPort,
        received from the connected RefPort, or to send the value of the linked
        Var of the VarPort to the connected RefPort. The connected RefPort
        determines whether it will perform a read() or write() operation by
        sending a command VarPortCmd.
        """

        # Inspect incoming data
        if self._csp_send_port is not None and self._csp_recv_port is not None:
            if self._csp_recv_port.probe():
                # If received data is a matrix, flatten and take the first
                # element as cmd
                cmd = enum_to_np((self._csp_recv_port.recv()).flatten()[0])

                # Set the value of the Var with the given data
                if enum_equal(cmd, VarPortCmd.SET):
                    data = self._transformer.transform(
                        self._csp_recv_port.recv(),
                        self._csp_recv_port)
                    setattr(self._process_model, self.var_name, data)
                elif enum_equal(cmd, VarPortCmd.GET):
                    data = getattr(self._process_model, self.var_name)
                    self._csp_send_port.send(data)
                else:
                    raise ValueError(f"Wrong Command Info Received : {cmd}")


class PyVarPortVectorSparse(PyVarPort):
    """Python implementation of VarPort for sparse vector data."""

    def recv(self) -> ty.Tuple[np.ndarray, np.ndarray]:
        """TBD"""
        pass

    def peek(self) -> ty.Tuple[np.ndarray, np.ndarray]:
        """TBD"""
        pass

    def service(self):
        """TBD"""
        pass


class PyVarPortScalarDense(PyVarPort):
    """Python implementation of VarPort for dense scalar data."""

    def recv(self) -> int:
        """TBD"""
        pass

    def peek(self) -> int:
        """TBD"""
        pass

    def service(self):
        """TBD"""
        pass


class PyVarPortScalarSparse(PyVarPort):
    """Python implementation of VarPort for sparse scalar data."""

    def recv(self) -> ty.Tuple[int, int]:
        """TBD"""
        pass

    def peek(self) -> ty.Tuple[int, int]:
        """TBD"""
        pass

    def service(self):
        """TBD"""
        pass


PyVarPort.VEC_DENSE = PyVarPortVectorDense
PyVarPort.VEC_SPARSE = PyVarPortVectorSparse
PyVarPort.SCALAR_DENSE = PyVarPortScalarDense
PyVarPort.SCALAR_SPARSE = PyVarPortScalarSparse


class RefVarTypeMapping:
    """Class to get the mapping of PyRefPort types to PyVarPort types.

    PyRefPorts and PyVarPorts can be implemented as different subtypes, defining
    the format of the data to process. To connect PyRefPorts and PyVarPorts they
    need to have a compatible data format.
    This class maps the fitting data format between PyRefPorts and PyVarPorts.

    Attributes
    ----------------
    mapping : dict
        Dictionary containing the mapping of compatible PyRefPort types to
        PyVarPort types.

    """

    mapping: ty.Dict[ty.Type[PyRefPort], ty.Type[PyVarPort]] = {
        PyRefPortVectorDense: PyVarPortVectorDense,
        PyRefPortVectorSparse: PyVarPortVectorSparse,
        PyRefPortScalarDense: PyVarPortScalarDense,
        PyRefPortScalarSparse: PyVarPortScalarSparse}

    @classmethod
    def get(cls, ref_port: ty.Type[PyRefPort]) -> ty.Type[PyVarPort]:
        """Class method to return the compatible PyVarPort type given the
        PyRefPort type.

        Parameters
        ----------
        ref_port : ty.Type[PyRefPort]
            PyRefPort type to be mapped to a PyVarPort type.

        Returns
        -------
        result : ty.Type[PyVarPort]
            PyVarPort type compatible to given PyRefPort type.

        """
        return cls.mapping[ref_port]<|MERGE_RESOLUTION|>--- conflicted
+++ resolved
@@ -702,16 +702,10 @@
             The value of the referenced Var.
         """
         if self._csp_send_port and self._csp_recv_port:
-<<<<<<< HEAD
-            header = np.ones(self._shape, dtype=self._d_type) * \
-                VarPortCmd.GET.astype(self._d_type)
-            self._csp_send_port.send(header)
-=======
             if not hasattr(self, 'get_header'):
-                self.get_header = (np.ones(self._csp_send_port.shape)
-                                   * VarPortCmd.GET)
+                self.get_header = (np.ones(self._csp_send_port.shape, dtype=self._d_type)
+                                   * VarPortCmd.GET.astype(self._d_type))
             self._csp_send_port.send(self.get_header)
->>>>>>> f07e65ad
             return self._transformer.transform(self._csp_recv_port.recv(),
                                                self._csp_recv_port)
         else:
@@ -729,16 +723,10 @@
             The data to send via _csp_send_port.
         """
         if self._csp_send_port:
-<<<<<<< HEAD
-            header = np.ones(self._shape, dtype=data.dtype) * \
-                VarPortCmd.SET.astype(self._d_type)
-            self._csp_send_port.send(header)
-=======
             if not hasattr(self, 'set_header'):
-                self.set_header = (np.ones(self._csp_send_port.shape)
-                                   * VarPortCmd.SET)
+                self.set_header = (np.ones(self._csp_send_port.shape, dtype=data.dtype)
+                                   * VarPortCmd.SET.astype(self._d_type))
             self._csp_send_port.send(self.set_header)
->>>>>>> f07e65ad
             self._csp_send_port.send(data)
 
 
