--- conflicted
+++ resolved
@@ -45,10 +45,7 @@
         self.__dict__[key] = value
         if isinstance(value, AbstractPyPort):
             self.py_ports.append(value)
-<<<<<<< HEAD
-=======
             # Store all VarPorts for efficient RefPort -> VarPort handling
->>>>>>> 7afe3352
             if isinstance(value, PyVarPort):
                 self.var_ports.append(value)
 
@@ -130,62 +127,39 @@
                     self.current_ts += 1
                     self.run_spk()
                     self.process_to_service_ack.send(MGMT_RESPONSE.DONE)
-<<<<<<< HEAD
-=======
                 # Pre-management phase
->>>>>>> 7afe3352
                 elif np.array_equal(phase, PyLoihiProcessModel.Phase.PRE_MGMT):
                     # Enable via guard method
                     if self.pre_guard():
                         self.run_pre_mgmt()
                     self.process_to_service_ack.send(MGMT_RESPONSE.DONE)
-<<<<<<< HEAD
-                    if len(self.var_ports) > 0:
-                        self._handle_var_ports()
-=======
                     # Handle VarPort requests from RefPorts
                     if len(self.var_ports) > 0:
                         self._handle_var_ports()
                 # Learning phase
->>>>>>> 7afe3352
                 elif np.array_equal(phase, PyLoihiProcessModel.Phase.LRN):
                     # Enable via guard method
                     if self.lrn_guard():
                         self.run_lrn()
                     self.process_to_service_ack.send(MGMT_RESPONSE.DONE)
-<<<<<<< HEAD
-=======
                 # Post-management phase
->>>>>>> 7afe3352
                 elif np.array_equal(phase, PyLoihiProcessModel.Phase.POST_MGMT):
                     # Enable via guard method
                     if self.post_guard():
                         self.run_post_mgmt()
                     self.process_to_service_ack.send(MGMT_RESPONSE.DONE)
-<<<<<<< HEAD
-                    if len(self.var_ports) > 0:
-                        self._handle_var_ports()
-                elif np.array_equal(phase, PyLoihiProcessModel.Phase.HOST):
-=======
                     # Handle VarPort requests from RefPorts
                     if len(self.var_ports) > 0:
                         self._handle_var_ports()
                 # Host phase - called at the last time step before STOP
                 elif np.array_equal(phase, PyLoihiProcessModel.Phase.HOST):
                     # Handle get/set Var requests from runtime service
->>>>>>> 7afe3352
                     self._handle_get_set_var()
                 else:
                     raise ValueError(f"Wrong Phase Info Received : {phase}")
 
     # FIXME: (PP) might not be able to perform get/set during pause
     def _handle_get_set_var(self):
-<<<<<<< HEAD
-        while True:
-            if self.service_to_process_req.probe():
-                req_port: CspRecvPort = self.service_to_process_req
-                request: np.ndarray = req_port.recv()
-=======
         """Handles all get/set Var requests from the runtime service and calls
         the corresponding handling methods. The loop ends upon a
         new command from runtime service after all get/set Var requests have
@@ -195,7 +169,6 @@
             if self.service_to_process_req.probe():
                 # Get the type of the request
                 request = self.service_to_process_req.recv()
->>>>>>> 7afe3352
                 if np.array_equal(request, REQ_TYPE.GET):
                     self._handle_get_var()
                 elif np.array_equal(request, REQ_TYPE.SET):
@@ -203,10 +176,7 @@
                 else:
                     raise RuntimeError(f"Unknown request type {request}")
 
-<<<<<<< HEAD
-=======
             # End if another command from runtime service arrives
->>>>>>> 7afe3352
             if self.service_to_process_cmd.probe():
                 return
 
@@ -263,14 +233,6 @@
         else:
             raise RuntimeError("Unsupported type")
 
-<<<<<<< HEAD
-    def _handle_var_ports(self):
-        """Check if a VarPort either receives data from a RefPort or needs to
-         send data to a RefPort."""
-        while True:
-            for vp in self.var_ports:
-                vp.service()
-=======
     # TODO: (PP) use select(..) to service VarPorts instead of a loop
     def _handle_var_ports(self):
         """Handles read/write requests on any VarPorts. The loop ends upon a
@@ -282,6 +244,5 @@
                 vp.service()
 
             # End if another command from runtime service arrives
->>>>>>> 7afe3352
             if self.service_to_process_cmd.probe():
                 return