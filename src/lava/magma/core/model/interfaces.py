# Copyright (C) 2021 Intel Corporation
# SPDX-License-Identifier: BSD-3-Clause
# See: https://spdx.org/licenses/
import typing as ty
<<<<<<< HEAD
from abc import ABCMeta, abstractmethod


class AbstractPortImplementation(metaclass=ABCMeta):
=======
from abc import ABC, abstractmethod
from lava.magma.compiler.channels.interfaces import AbstractCspPort


class AbstractPortImplementation(ABC):
>>>>>>> 7afe3352
    def __init__(
        self,
        process_model: "AbstractProcessModel",  # noqa: F821
        shape: ty.Tuple[int, ...] = tuple(),
        d_type: type = int,
    ):
        self._process_model = process_model
        self._shape = shape
        self._d_type = d_type

<<<<<<< HEAD
    @abstractmethod
    def start(self):
        # start all csp ports
        ...
=======
    @property
    @abstractmethod
    def csp_ports(self) -> ty.List[AbstractCspPort]:
        """Returns all csp ports of the port."""
        pass

    def start(self):
        """Start all csp ports."""
        for csp_port in self.csp_ports:
            csp_port.start()
>>>>>>> 7afe3352

    @abstractmethod
    def join(self):
<<<<<<< HEAD
        # join all csp ports
        ...
=======
        """Join all csp ports"""
        for csp_port in self.csp_ports:
            csp_port.join()
>>>>>>> 7afe3352
<|MERGE_RESOLUTION|>--- conflicted
+++ resolved
@@ -2,18 +2,11 @@
 # SPDX-License-Identifier: BSD-3-Clause
 # See: https://spdx.org/licenses/
 import typing as ty
-<<<<<<< HEAD
-from abc import ABCMeta, abstractmethod
-
-
-class AbstractPortImplementation(metaclass=ABCMeta):
-=======
 from abc import ABC, abstractmethod
 from lava.magma.compiler.channels.interfaces import AbstractCspPort
 
 
 class AbstractPortImplementation(ABC):
->>>>>>> 7afe3352
     def __init__(
         self,
         process_model: "AbstractProcessModel",  # noqa: F821
@@ -24,12 +17,6 @@
         self._shape = shape
         self._d_type = d_type
 
-<<<<<<< HEAD
-    @abstractmethod
-    def start(self):
-        # start all csp ports
-        ...
-=======
     @property
     @abstractmethod
     def csp_ports(self) -> ty.List[AbstractCspPort]:
@@ -40,15 +27,8 @@
         """Start all csp ports."""
         for csp_port in self.csp_ports:
             csp_port.start()
->>>>>>> 7afe3352
 
-    @abstractmethod
     def join(self):
-<<<<<<< HEAD
-        # join all csp ports
-        ...
-=======
         """Join all csp ports"""
         for csp_port in self.csp_ports:
-            csp_port.join()
->>>>>>> 7afe3352
+            csp_port.join()