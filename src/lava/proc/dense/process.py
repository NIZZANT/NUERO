# Copyright (C) 2021-22 Intel Corporation
# SPDX-License-Identifier: BSD-3-Clause
# See: https://spdx.org/licenses/

import numpy as np
import typing as ty

from lava.magma.core.learning.learning_rule import LoihiLearningRule
from lava.magma.core.process.connection import LearningConnectionProcess
from lava.magma.core.process.process import AbstractProcess, LogConfig
from lava.magma.core.process.variable import Var
from lava.magma.core.process.ports.ports import InPort, OutPort


class Dense(AbstractProcess):
    """Dense connections between neurons. Realizes the following abstract
    behavior: a_out = weights * s_in

    Parameters
    ----------
    weights : numpy.ndarray
        2D connection weight matrix of form (num_flat_output_neurons,
        num_flat_input_neurons) in C-order (row major).

    weight_exp : int, optional
        Shared weight exponent of base 2 used to scale magnitude of
        weights, if needed. Mostly for fixed point implementations.
        Unnecessary for floating point implementations.
        Default value is 0.

    num_weight_bits : int, optional
        Shared weight width/precision used by weight. Mostly for fixed
        point implementations. Unnecessary for floating point
        implementations.
        Default is for weights to use full 8 bit precision.

    sign_mode : SignMode, optional
        Shared indicator whether synapse is of type SignMode.NULL,
        SignMode.MIXED, SignMode.EXCITATORY, or SignMode.INHIBITORY. If
        SignMode.MIXED, the sign of the weight is
        included in the weight bits and the fixed point weight used for
        inference is scaled by 2.
        Unnecessary for floating point implementations.

        In the fixed point implementation, weights are scaled according to
        the following equations:
        w_scale = 8 - num_weight_bits + weight_exp + isMixed()
        weights = weights * (2 ** w_scale)

    num_message_bits : int, optional
        Determines whether the Dense Process deals with the incoming
        spikes as binary spikes (num_message_bits = 0) or as graded
        spikes (num_message_bits > 0). Default is 0.
        """
    def __init__(self,
                 *,
                 weights: np.ndarray,
                 name: ty.Optional[str] = None,
                 num_message_bits: ty.Optional[int] = 0,
                 log_config: ty.Optional[LogConfig] = None,
                 **kwargs) -> None:

        super().__init__(weights=weights,
                         num_message_bits=num_message_bits,
                         name=name,
                         log_config=log_config,
                         **kwargs)

        self._validate_weights(weights)
        shape = weights.shape
        # Ports
        self.s_in = InPort(shape=(shape[1],))
        self.a_out = OutPort(shape=(shape[0],))

        # Variables
        self.weights = Var(shape=shape, init=weights)
        self.a_buff = Var(shape=(shape[0],), init=0)
        self.num_message_bits = Var(shape=(1,), init=num_message_bits)

    @staticmethod
    def _validate_weights(weights: np.ndarray) -> None:
        if len(np.shape(weights)) != 2:
            raise ValueError("Dense Process 'weights' expects a 2D matrix, "
                             f"got {weights}.")


class LearningDense(LearningConnectionProcess, Dense):
    """Dense connections between neurons. Realizes the following abstract
    behavior: a_out = weights * s_in '

    Parameters
    ----------
    weights : numpy.ndarray
        2D connection weight matrix of form (num_flat_output_neurons,
        num_flat_input_neurons) in C-order (row major).

    weight_exp : int, optional
        Shared weight exponent of base 2 used to scale magnitude of
        weights, if needed. Mostly for fixed point implementations.
        Unnecessary for floating point implementations.
        Default value is 0.

    num_weight_bits : int, optional
        Shared weight width/precision used by weight. Mostly for fixed
        point implementations. Unnecessary for floating point
        implementations.
        Default is for weights to use full 8 bit precision.

    sign_mode : SignMode, optional
        Shared indicator whether synapse is of type SignMode.NULL,
        SignMode.MIXED, SignMode.EXCITATORY, or SignMode.INHIBITORY. If
        SignMode.MIXED, the sign of the weight is
        included in the weight bits and the fixed point weight used for
        inference is scaled by 2.
        Unnecessary for floating point implementations.

        In the fixed point implementation, weights are scaled according to
        the following equations:
        w_scale = 8 - num_weight_bits + weight_exp + isMixed()
        weights = weights * (2 ** w_scale)

    num_message_bits : int, optional
        Determines whether the LearningDense Process deals with the incoming
        spikes as binary spikes (num_message_bits = 0) or as graded
        spikes (num_message_bits > 0). Default is 0.

    learning_rule: LoihiLearningRule
        Learning rule which determines the parameters for online learning.
    """

    def __init__(self,
                 *,
                 weights: np.ndarray,
                 name: ty.Optional[str] = None,
                 num_message_bits: ty.Optional[int] = 0,
                 log_config: ty.Optional[LogConfig] = None,
                 learning_rule: LoihiLearningRule = None,
                 **kwargs) -> None:

<<<<<<< HEAD
    @staticmethod
    def _validate_weights(weights: np.ndarray) -> None:
        if len(np.shape(weights)) != 2:
            raise ValueError(
                "Dense Process 'weights' expects a 2D matrix, "
                f"got {weights}."
            )

class DenseDelay(Dense):
    def __init__(self,
                 *,
                 weights: np.ndarray,
                 delays: np.ndarray,
                 name: ty.Optional[str] = None,
                 num_message_bits: ty.Optional[int] = 0,
                 log_config: ty.Optional[LogConfig] = None,
                 **kwargs) -> None:
        """Dense, delayed connections between neurons. Realizes the following 
        abstract behavior: [TODO:NEED TO FILL THIS IN]

        Parameters
        ----------
        weights : numpy.ndarray
            2D connection weight matrix of form (num_flat_output_neurons,
            num_flat_input_neurons) in C-order (row major).
        
        delays : numpy.ndarray
            2D connection delay matrix of form (num_flat_output_neurons,
            num_flat_input_neurons) in C-order (row major). 

        weight_exp : int, optional
            Shared weight exponent of base 2 used to scale magnitude of
            weights, if needed. Mostly for fixed point implementations.
            Unnecessary for floating point implementations.
            Default value is 0.

        num_weight_bits : int, optional
            Shared weight width/precision used by weight. Mostly for fixed
            point implementations. Unnecessary for floating point
            implementations.
            Default is for weights to use full 8 bit precision.

        sign_mode : SignMode, optional
            Shared indicator whether synapse is of type SignMode.NULL,
            SignMode.MIXED, SignMode.EXCITATORY, or SignMode.INHIBITORY. If
            SignMode.MIXED, the sign of the weight is
            included in the weight bits and the fixed point weight used for
            inference is scaled by 2.
            Unnecessary for floating point implementations.

            In the fixed point implementation, weights are scaled according to
            the following equations:
            w_scale = 8 - num_weight_bits + weight_exp + isMixed()
            weights = weights * (2 ** w_scale)

        num_message_bits : int, optional
            Determines whether the Dense Process deals with the incoming
            spikes as binary spikes (num_message_bits = 0) or as graded
            spikes (num_message_bits > 0). Default is 0.
        """

        super().__init__(weights=weights,
                         num_message_bits=num_message_bits,
                         name=name,
                         log_config=log_config,
                         **kwargs)
        
        self._validate_weights(weights)
        self._validate_delays(delays) #TODO: implement this
        shape = weights.shape
        max_delay = int(np.max(delays))

        # Ports 
        self.s_in = InPort(shape=(shape[1],))
        self.a_out = OutPort(shape=(shape[0],))

        # Variables
        self.weights = Var(shape=shape, init=weights)
        self.delays = Var(shape=shape, init=delays)
        self.a_buff = Var(shape=(shape[0], max_delay + 1) , init=0)
        self.num_message_bits = Var(shape=(1,), init=num_message_bits)

    @staticmethod
    def _validate_delays(delays: np.ndarray) -> None:
        if len(np.shape(delays)) != 2:
            raise ValueError("DenseDelay Process 'delays' expects a 2D "
                             f"matrix, got {delays}.")
=======
        super().__init__(weights=weights,
                         shape=weights.shape,
                         name=name,
                         num_message_bits=num_message_bits,
                         log_config=log_config,
                         learning_rule=learning_rule,
                         **kwargs)
>>>>>>> 347edbef
<|MERGE_RESOLUTION|>--- conflicted
+++ resolved
@@ -137,14 +137,13 @@
                  learning_rule: LoihiLearningRule = None,
                  **kwargs) -> None:
 
-<<<<<<< HEAD
-    @staticmethod
-    def _validate_weights(weights: np.ndarray) -> None:
-        if len(np.shape(weights)) != 2:
-            raise ValueError(
-                "Dense Process 'weights' expects a 2D matrix, "
-                f"got {weights}."
-            )
+        super().__init__(weights=weights,
+                         shape=weights.shape,
+                         name=name,
+                         num_message_bits=num_message_bits,
+                         log_config=log_config,
+                         learning_rule=learning_rule,
+                         **kwargs)
 
 class DenseDelay(Dense):
     def __init__(self,
@@ -205,6 +204,7 @@
                          log_config=log_config,
                          **kwargs)
         
+
         self._validate_weights(weights)
         self._validate_delays(delays) #TODO: implement this
         shape = weights.shape
@@ -224,13 +224,4 @@
     def _validate_delays(delays: np.ndarray) -> None:
         if len(np.shape(delays)) != 2:
             raise ValueError("DenseDelay Process 'delays' expects a 2D "
-                             f"matrix, got {delays}.")
-=======
-        super().__init__(weights=weights,
-                         shape=weights.shape,
-                         name=name,
-                         num_message_bits=num_message_bits,
-                         log_config=log_config,
-                         learning_rule=learning_rule,
-                         **kwargs)
->>>>>>> 347edbef
+                             f"matrix, got {delays}.")