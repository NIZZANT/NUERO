--- conflicted
+++ resolved
@@ -120,20 +120,10 @@
         raise NotImplementedError("spiking activation() cannot be called from "
                                   "an abstract ProcessModel")
 
-<<<<<<< HEAD
-        # Compute effective bias and threshold only once, not every time-step
-        if not self.b_vth_computed:
-            self.effective_bias = np.left_shift(self.bias, self.bias_exp)
-            # In Loihi, user specified threshold is just the mantissa, with a
-            # constant exponent of 6
-            self.effective_vth = np.left_shift(self.vth, self.vth_shift)
-            # self.b_vth_computed = True
-=======
     def subthr_dynamics(self, activation_in: np.ndarray):
         """Common sub-threshold dynamics of current and voltage variables for
         all LIF models. This is where the 'leaky integration' happens.
         """
->>>>>>> 364085d6
 
         # Update current
         # --------------
@@ -157,11 +147,7 @@
         # needs something non-zero to avoid the divide-by-zero warning
         sign_of_curr[sign_of_curr == 0] = 1
         wrapped_curr = np.mod(decayed_curr,
-<<<<<<< HEAD
-                              (2 * (decayed_curr > 0) - 1) * self.max_uv_val)
-=======
                               sign_of_curr * self.max_uv_val)
->>>>>>> 364085d6
         self.u[:] = wrapped_curr
         # Update voltage
         # --------------
@@ -327,12 +313,6 @@
     def spiking_activation(self):
         # Spike when exceeds threshold
         # ----------------------------
-<<<<<<< HEAD
-        s_out = self.v > self.effective_vth
-        # Reset voltage of spiked neurons to 0
-        self.v[s_out] = 0
-        self.s_out.send(s_out)
-=======
         neg_spikes = self.v < self.effective_vth_lo
         pos_spikes = self.v > self.effective_vth_hi
         return (-1) * neg_spikes + pos_spikes
@@ -340,5 +320,4 @@
     def reset_voltage(self, spike_vector: np.ndarray):
         """Reset voltage of all spiking neurons to 0.
         """
-        self.v[spike_vector != 0] = 0  # Reset voltage to 0 wherever we spiked
->>>>>>> 364085d6
+        self.v[spike_vector != 0] = 0  # Reset voltage to 0 wherever we spiked