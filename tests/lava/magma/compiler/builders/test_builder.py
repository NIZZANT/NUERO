--- conflicted
+++ resolved
@@ -59,7 +59,6 @@
 
             smm.start()
             mock = MockMessageInterface(smm)
-<<<<<<< HEAD
             channel: Channel = channel_builder.build(mock)
             assert isinstance(channel, Channel)
             assert isinstance(channel.src_port, AbstractTransferPort)
@@ -75,25 +74,6 @@
             finally:
                 channel.src_port.join()
                 channel.dst_port.join()
-=======
-            channel: Channel = channel_builder.build(mock,
-                                                     NoOPWatchdogManager())
-            assert isinstance(channel, PyPyChannel)
-            assert isinstance(channel.src_port, CspSendPort)
-            assert isinstance(channel.dst_port, CspRecvPort)
-
-            channel.src_port.start()
-            channel.dst_port.start()
-
-            expected_data = np.array([[1, 2]])
-            channel.src_port.send(data=expected_data)
-            data = channel.dst_port.recv()
-            assert np.array_equal(data, expected_data)
-
-            channel.src_port.join()
-            channel.dst_port.join()
-
->>>>>>> f8f6cab0
         finally:
             smm.shutdown()
 
