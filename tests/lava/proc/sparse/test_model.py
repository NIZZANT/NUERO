# Copyright (C) 2023 Intel Corporation
# SPDX-License-Identifier: BSD-3-Clause
# See: https://spdx.org/licenses/

import unittest
import numpy as np
from scipy.sparse import csr_matrix

from lava.proc.sparse.process import Sparse
from lava.proc.dense.process import Dense, LearningDense
from lava.proc.sparse.process import Sparse, DelaySparse, LearningSparse
from lava.proc.learning_rules.stdp_learning_rule import STDPLoihi
from lava.proc.sparse.models import AbstractPyDelaySparseModel
from lava.proc.io.source import RingBuffer as Source
from lava.proc.io.sink import RingBuffer as Sink
from lava.magma.core.run_configs import Loihi2SimCfg
import unittest
import numpy as np
from lava.magma.core.decorator import implements, requires, tag
from lava.magma.core.model.py.model import PyLoihiProcessModel
from lava.magma.core.model.py.ports import PyOutPort, PyInPort
from lava.magma.core.model.py.type import LavaPyType
from lava.magma.core.process.ports.ports import OutPort, InPort
from lava.magma.core.process.process import AbstractProcess
from lava.magma.core.process.variable import Var
from lava.magma.core.resources import CPU
from lava.magma.core.run_configs import RunConfig
from lava.magma.core.run_conditions import RunSteps
from lava.magma.core.sync.protocols.loihi_protocol import LoihiProtocol
from lava.proc.dense.models import AbstractPyDelayDenseModel
from lava.utils.weightutils import SignMode



def create_network(input_data, conn, weights):
    source = Source(data=input_data)
    sink = Sink(shape=(weights.shape[0],),
                buffer=input_data.shape[1])

    source.s_out.connect(conn.s_in)
    conn.a_out.connect(sink.a_in)

    return source, conn, sink


def create_learning_network(data_pre, conn, data_post):
    pre = Source(data=data_pre)
    post = Source(data=data_post)

    pre.s_out.connect(conn.s_in)
    post.s_out.connect(conn.s_in_bap)

    return pre, conn, post


class TestSparseProcessModelFloat(unittest.TestCase):
    """Tests for Sparse class in floating point precision. """

    # TODO add dedicated tests for get and set
    def test_consistency_with_dense_random_shape(self):
        """Tests if the results of Sparse and Dense are consistent. """

        simtime = 10
        shape = np.random.randint(1, 300, 2).tolist()
        weights = (np.random.random(shape) - 0.5) * 2

        # sparsify
        weights[np.abs(weights) < 0.7] = 0

        inp = (np.random.rand(shape[1], simtime) > 0.7).astype(int)

        conn = Dense(weights=weights)
        dense_net = create_network(inp, conn, weights)

        run_cond = RunSteps(num_steps=simtime)
        run_cfg = Loihi2SimCfg(select_tag='floating_pt')

        conn.run(condition=run_cond, run_cfg=run_cfg)
        # weights_got_dense = conn.weights.get()
        result_dense = dense_net[2].data.get()
        conn.stop()

        # Run the same network with Sparse

        # convert to spmatrix
        weights_sparse = csr_matrix(weights)

        conn = Sparse(weights=weights_sparse)
        sparse_net = create_network(inp, conn, weights_sparse)
        conn.run(condition=run_cond, run_cfg=run_cfg)

        # weights_got_sparse = conn.weights.get()
        result_sparse = sparse_net[2].data.get()
        conn.stop()

<<<<<<< HEAD
        # print(weights_got_sparse, weights_got_dense)

        # np.testing.assert_array_equal(weights_got_dense, weights_got_sparse)
=======
>>>>>>> e3cacb08
        np.testing.assert_array_almost_equal(result_sparse, result_dense)

    def test_consistency_with_dense_random_shape_graded(self):
        """Tests if the results of Sparse and Dense are consistent. """

        simtime = 10
        shape = np.random.randint(1, 300, 2).tolist()
        weights = (np.random.random(shape) - 0.5) * 2

        # sparsify
        weights[np.abs(weights) < 0.7] = 0

        inp = (np.random.rand(shape[1], simtime) * 10).astype(int)

        conn = Dense(weights=weights, num_message_bits=8)
        dense_net = create_network(inp, conn, weights)

        run_cond = RunSteps(num_steps=simtime)
        run_cfg = Loihi2SimCfg(select_tag='floating_pt')

        dense_net[0].run(condition=run_cond, run_cfg=run_cfg)
        result_dense = dense_net[2].data.get()
        dense_net[0].stop()

        # Run the same network with Sparse

        # convert to spmatrix
        weights_sparse = csr_matrix(weights)

        conn = Sparse(weights=weights_sparse, num_message_bits=8)
        sparse_net = create_network(inp, conn, weights_sparse)
        sparse_net[0].run(condition=run_cond, run_cfg=run_cfg)

        result_sparse = sparse_net[2].data.get()
        sparse_net[0].stop()

        np.testing.assert_array_almost_equal(result_sparse, result_dense)

    def test_weights_get(self):
        """Tests the get method on weights."""

        simtime = 10
        shape = np.random.randint(1, 300, 2).tolist()
        weights = (np.random.random(shape) - 0.5) * 2

        # sparsify
        weights[np.abs(weights) < 0.7] = 0
        # convert to spmatrix
        weights_sparse = csr_matrix(weights)

        inp = (np.random.rand(shape[1], simtime) * 10).astype(int)

        run_cond = RunSteps(num_steps=simtime)
        run_cfg = Loihi2SimCfg(select_tag='floating_pt')

        conn = Sparse(weights=weights_sparse, num_message_bits=8)
        sparse_net = create_network(inp, conn, weights_sparse)
        conn.run(condition=run_cond, run_cfg=run_cfg)

        weights_got = conn.weights.get()
        conn.stop()

        self.assertIsInstance(weights_got, csr_matrix)
        np.testing.assert_array_equal(weights_got.toarray(), weights)

    def test_weights_set(self):
        """Tests the set method on weights."""
        simtime = 2
        shape = np.random.randint(1, 300, 2).tolist()
        weights_init = (np.random.random(shape) - 0.5) * 2

        # sparsify
        weights_init[np.abs(weights_init) < 0.7] = 0
        weights_init_sparse = csr_matrix(weights_init)

        weights_to_set_sparse = weights_init_sparse.copy()
        weights_to_set_sparse.data = (np.random.random(weights_to_set_sparse.data.shape) - 0.5) * 2

        inp = (np.random.rand(shape[1], simtime) * 10).astype(int)

        run_cond = RunSteps(num_steps=1)
        run_cfg = Loihi2SimCfg(select_tag='floating_pt')

        conn = Sparse(weights=weights_init_sparse, num_message_bits=8)
        sparse_net = create_network(inp, conn, weights_init_sparse)
        conn.run(condition=run_cond, run_cfg=run_cfg)

        weights_to_set_sparse = conn.weights.init.copy()
        weights_to_set_sparse.data = np.random.permutation(weights_to_set_sparse.data)

        conn.weights.set(weights_to_set_sparse)

        conn.run(condition=run_cond, run_cfg=run_cfg)

        weights_got_ts_2 = conn.weights.get()

        conn.stop()

        self.assertIsInstance(weights_got_ts_2, csr_matrix)
        np.testing.assert_array_equal(weights_got_ts_2.toarray(), weights_to_set_sparse.toarray())



class TestSparseProcessModelFixed(unittest.TestCase):
    """Tests for Sparse class in fixed point precision. """

    def test_consitency_with_dense_random_shape(self):
        """Tests if the results of Sparse and Dense are consistent. """

        simtime = 10
        shape = np.random.randint(1, 300, 2).tolist()
        weights = (np.random.random(shape) - 0.5) * 2

        # sparsify
        weights[np.abs(weights) < 0.7] = 0
        weights *= 20
        weights = weights.astype(int)

        inp = (np.random.rand(shape[1], simtime) > 0.7).astype(int)

        conn = Dense(weights=weights)
        dense_net = create_network(inp, conn, weights)

        run_cond = RunSteps(num_steps=simtime)
        run_cfg = Loihi2SimCfg(select_tag='fixed_pt')

        dense_net[0].run(condition=run_cond, run_cfg=run_cfg)
        result_dense = dense_net[2].data.get()
        dense_net[0].stop()

        # Run the same network with Sparse

        # convert to spmatrix
        weights_sparse = csr_matrix(weights)

        conn = Sparse(weights=weights_sparse)
        sparse_net = create_network(inp, conn, weights_sparse)
        sparse_net[0].run(condition=run_cond, run_cfg=run_cfg)

        result_sparse = sparse_net[2].data.get()
        sparse_net[0].stop()

        np.testing.assert_array_almost_equal(result_sparse, result_dense)

    def test_consitency_with_dense_random_shape_graded(self):
        """Tests if the results of Sparse and Dense are consistent. """

        simtime = 10
        shape = np.random.randint(1, 300, 2).tolist()
        weights = (np.random.random(shape) - 0.5) * 2

        # sparsify
        weights[np.abs(weights) < 0.7] = 0
        weights *= 20
        weights = weights.astype(int)

        inp = (np.random.rand(shape[1], simtime) * 10).astype(int)

        conn = Dense(weights=weights, num_message_bits=8)
        dense_net = create_network(inp, conn, weights)

        run_cond = RunSteps(num_steps=simtime)
        run_cfg = Loihi2SimCfg(select_tag='fixed_pt')

        dense_net[0].run(condition=run_cond, run_cfg=run_cfg)
        result_dense = dense_net[2].data.get()
        dense_net[0].stop()

        # Run the same network with Sparse

        # convert to spmatrix
        weights_sparse = csr_matrix(weights)

        conn = Sparse(weights=weights_sparse, num_message_bits=8)
        sparse_net = create_network(inp, conn, weights_sparse)
        sparse_net[0].run(condition=run_cond, run_cfg=run_cfg)

        result_sparse = sparse_net[2].data.get()
        sparse_net[0].stop()

        np.testing.assert_array_almost_equal(result_sparse, result_dense)

    def test_weights_get(self):
        """Tests the get method on weights."""

        simtime = 10
        shape = np.random.randint(1, 300, 2).tolist()
        weights_init = (np.random.random(shape) - 0.5) * 2

        # sparsify
        weights_init[np.abs(weights_init) < 0.7] = 0
        weights_init *= 20
        weights_init = weights_init.astype(int)
        weights_sparse = csr_matrix(weights_init)

        inp = (np.random.rand(shape[1], simtime) * 10).astype(int)

        run_cond = RunSteps(num_steps=simtime)
        run_cfg = Loihi2SimCfg(select_tag='floating_pt')

        conn = Sparse(weights=weights_sparse, num_message_bits=8)
        sparse_net = create_network(inp, conn, weights_sparse)
        conn.run(condition=run_cond, run_cfg=run_cfg)

        weights_got = conn.weights.get()
        conn.stop()

        self.assertIsInstance(weights_got, csr_matrix)
        np.testing.assert_array_equal(weights_got.toarray(), weights_init)

    def test_weights_set(self):
        """Tests the set method on weights."""
        simtime = 2
        shape = np.random.randint(1, 300, 2).tolist()
        weights_init = (np.random.random(shape) - 0.5) * 2

        # sparsify
        weights_init[np.abs(weights_init) < 0.7] = 0
        weights_init *= 20
        weights_init = weights_init.astype(int)
        weights_init_sparse = csr_matrix(weights_init)

        weights_to_set_sparse = weights_init_sparse.copy()
        weights_to_set_sparse.data = (np.random.random(weights_to_set_sparse.data.shape) - 0.5) * 2
        weights_to_set_sparse *= 20
        weights_to_set_sparse = weights_to_set_sparse.astype(int)

        inp = (np.random.rand(shape[1], simtime) * 10).astype(int)

        run_cond = RunSteps(num_steps=1)
        run_cfg = Loihi2SimCfg(select_tag='floating_pt')

        conn = Sparse(weights=weights_init_sparse, num_message_bits=8)
        sparse_net = create_network(inp, conn, weights_init_sparse)
        conn.run(condition=run_cond, run_cfg=run_cfg)

        conn.weights.set(weights_to_set_sparse)

        conn.run(condition=run_cond, run_cfg=run_cfg)

        weights_got_ts_2 = conn.weights.get()

        conn.stop()

        self.assertIsInstance(weights_got_ts_2, csr_matrix)
        np.testing.assert_array_equal(weights_got_ts_2.toarray(), weights_to_set_sparse.toarray())

    # def test_weights_get_set(self):
    #     """Tests the get and set method on weights."""
    #     simtime = 2
    #     shape = np.random.randint(3, 4, 2).tolist()
    #     weights_init = (np.random.random(shape) - 0.5) * 2
    #
    #     # sparsify
    #     weights_init[np.abs(weights_init) < 0.7] = 0
    #     weights_init *= 20
    #     weights_init = weights_init.astype(int)
    #     weights_init_sparse = csr_matrix(weights_init)
    #
    #     weights_to_set_sparse = weights_init_sparse.copy()
    #     weights_to_set_sparse.data = (np.random.random(weights_to_set_sparse.data.shape) - 0.5) * 2
    #     weights_to_set_sparse *= 20
    #     weights_to_set_sparse = weights_to_set_sparse.astype(int)
    #
    #     inp = (np.random.rand(shape[1], simtime) * 10).astype(int)
    #
    #     run_cond = RunSteps(num_steps=1)
    #     run_cfg = Loihi2SimCfg(select_tag='floating_pt')
    #
    #     conn = Sparse(weights=weights_init_sparse, num_message_bits=8)
    #     sparse_net = create_network(inp, conn, weights_init_sparse)
    #     conn.run(condition=run_cond, run_cfg=run_cfg)
    #
    #     weights_got_ts_1 = conn.weights.get()
    #
    #     conn.weights.set(weights_to_set_sparse)
    #
    #     conn.run(condition=run_cond, run_cfg=run_cfg)
    #
    #     weights_got_ts_2 = conn.weights.get()
    #
    #     conn.stop()
    #
    #     self.assertIsInstance(weights_got_ts_1, csr_matrix)
    #     self.assertIsInstance(weights_got_ts_2, csr_matrix)
    #     np.testing.assert_array_equal(weights_got_ts_1.toarray(), weights_init)
    #     np.testing.assert_array_equal(weights_got_ts_2.toarray(), weights_to_set_sparse.toarray())


class TestLearningSparseProcessModelFloat(unittest.TestCase):
    """Tests for Sparse class in floating point precision. """

    def test_consistency_with_learning_dense_random_shape(self):
        """Tests if the results of LearningSparse and LearningDense are consistent. """

        simtime = 10
        shape = np.random.randint(1, 300, 2).tolist()
        shape = (3, 4)
        weights = (np.random.random(shape) - 0.5) * 2
        weights[weights == 0] = 0.1

        learning_rule = STDPLoihi(
            learning_rate=1,
            A_plus=1,
            A_minus=-1,
            tau_plus=10,
            tau_minus=10,
            t_epoch=2,
        )

        pre = (np.random.rand(shape[1], simtime) > 0.7).astype(int)
        post = (np.random.rand(shape[0], simtime) > 0.7).astype(int)

        conn = LearningDense(weights=weights,
                             tag_1=weights.copy(),
                             tag_2=weights.copy(),
                             learning_rule=learning_rule)
        dense_net = create_learning_network(pre, conn, post)

        run_cond = RunSteps(num_steps=simtime)
        run_cfg = Loihi2SimCfg(select_tag='floating_pt')

        conn.run(condition=run_cond, run_cfg=run_cfg)
        weights_got_dense = conn.weights.get()
        result_dense = dense_net[2].data.get()
        conn.stop()

        # Run the same network with Sparse

        # convert to spmatrix
        weights_sparse = csr_matrix(weights)

        conn = LearningSparse(weights=weights_sparse,
                              tag_1=weights.copy(),
                              tag_2=weights.copy(),
                              learning_rule=learning_rule)
        sparse_net = create_learning_network(pre, conn, post)
        conn.run(condition=run_cond, run_cfg=run_cfg)

        weights_got_sparse = conn.weights.get()
        conn.stop()

        np.testing.assert_array_equal(weights_got_dense, weights_got_sparse.toarray())

    def test_consistency_with_learning_dense_random_shape_graded(self):
        """Tests if the results of LearningSparse and LearningDense are consistent. """

        simtime = 10
        shape = np.random.randint(1, 300, 2).tolist()
        weights = (np.random.random(shape) - 0.5) * 2
        weights[weights == 0] = 0.1

        learning_rule = STDPLoihi(
            learning_rate=1,
            A_plus=1,
            A_minus=-1,
            tau_plus=10,
            tau_minus=10,
            t_epoch=2,
        )

        pre = (np.random.rand(shape[1], simtime) > 0.7).astype(int)
        post = (np.random.rand(shape[0], simtime) > 0.7).astype(int)

        conn = LearningDense(weights=weights,
                             tag_1=weights.copy(),
                             tag_2=weights.copy(),
                             learning_rule=learning_rule)
        dense_net = create_learning_network(pre, conn, post)

        run_cond = RunSteps(num_steps=simtime)
        run_cfg = Loihi2SimCfg(select_tag='floating_pt')

        conn.run(condition=run_cond, run_cfg=run_cfg)
        weights_got_dense = conn.weights.get()
        result_dense = dense_net[2].data.get()
        conn.stop()

        # Run the same network with Sparse

        # convert to spmatrix
        weights_sparse = csr_matrix(weights)

        conn = LearningSparse(weights=weights_sparse,
                              tag_1=weights.copy(),
                              tag_2=weights.copy(),
                              learning_rule=learning_rule,
                              num_message_bits=8)
        sparse_net = create_learning_network(pre, conn, post)
        conn.run(condition=run_cond, run_cfg=run_cfg)

        weights_got_sparse = conn.weights.get()
        conn.stop()

        np.testing.assert_array_equal(weights_got_dense, weights_got_sparse.toarray())

class TestLearningSparseProcessModelFixed(unittest.TestCase):
    """Tests for LearningSparse class in fixed point precision. """

    def test_consitency_with_dense_random_shape(self):
        """Tests if the results of Sparse and Dense are consistent. """

        simtime = 10
        shape = np.random.randint(1, 300, 2).tolist()
        weights = (np.random.random(shape) - 0.5) * 2

        # sparsify
        weights[np.abs(weights) < 0.7] = 0
        weights *= 20
        weights = weights.astype(int)

        inp = (np.random.rand(shape[1], simtime) > 0.7).astype(int)

        conn = Dense(weights=weights)
        dense_net = create_network(inp, conn, weights)

        run_cond = RunSteps(num_steps=simtime)
        run_cfg = Loihi2SimCfg(select_tag='fixed_pt')

        dense_net[0].run(condition=run_cond, run_cfg=run_cfg)
        result_dense = dense_net[2].data.get()
        dense_net[0].stop()

        # Run the same network with Sparse

        # convert to spmatrix
        weights_sparse = csr_matrix(weights)

        conn = Sparse(weights=weights_sparse)
        sparse_net = create_network(inp, conn, weights_sparse)
        sparse_net[0].run(condition=run_cond, run_cfg=run_cfg)

        result_sparse = sparse_net[2].data.get()
        sparse_net[0].stop()

        np.testing.assert_array_almost_equal(result_sparse, result_dense)

    def test_consitency_with_dense_random_shape_graded(self):
        """Tests if the results of Sparse and Dense are consistent. """

        simtime = 10
        shape = np.random.randint(1, 300, 2).tolist()
        weights = (np.random.random(shape) - 0.5) * 2

        # sparsify
        weights[np.abs(weights) < 0.7] = 0
        weights *= 20
        weights = weights.astype(int)

        inp = (np.random.rand(shape[1], simtime) * 10).astype(int)

        conn = Dense(weights=weights, num_message_bits=8)
        dense_net = create_network(inp, conn, weights)

        run_cond = RunSteps(num_steps=simtime)
        run_cfg = Loihi2SimCfg(select_tag='fixed_pt')

        dense_net[0].run(condition=run_cond, run_cfg=run_cfg)
        result_dense = dense_net[2].data.get()
        dense_net[0].stop()

        # Run the same network with Sparse

        # convert to spmatrix
        weights_sparse = csr_matrix(weights)

        conn = Sparse(weights=weights_sparse, num_message_bits=8)
        sparse_net = create_network(inp, conn, weights_sparse)
        sparse_net[0].run(condition=run_cond, run_cfg=run_cfg)

        result_sparse = sparse_net[2].data.get()
        sparse_net[0].stop()

        np.testing.assert_array_almost_equal(result_sparse, result_dense)

    def test_weights_get(self):
        """Tests the get method on weights."""

        simtime = 10
        shape = np.random.randint(1, 300, 2).tolist()
        weights_init = (np.random.random(shape) - 0.5) * 2

        # sparsify
        weights_init[np.abs(weights_init) < 0.7] = 0
        weights_init *= 20
        weights_init = weights_init.astype(int)
        weights_sparse = csr_matrix(weights_init)

        inp = (np.random.rand(shape[1], simtime) * 10).astype(int)

        run_cond = RunSteps(num_steps=simtime)
        run_cfg = Loihi2SimCfg(select_tag='floating_pt')

        conn = Sparse(weights=weights_sparse, num_message_bits=8)
        sparse_net = create_network(inp, conn, weights_sparse)
        conn.run(condition=run_cond, run_cfg=run_cfg)

        weights_got = conn.weights.get()
        conn.stop()

        self.assertIsInstance(weights_got, csr_matrix)
        np.testing.assert_array_equal(weights_got.toarray(), weights_init)

    def test_weights_set(self):
        """Tests the set method on weights."""
        simtime = 2
        shape = np.random.randint(1, 300, 2).tolist()
        weights_init = (np.random.random(shape) - 0.5) * 2

        # sparsify
        weights_init[np.abs(weights_init) < 0.7] = 0
        weights_init *= 20
        weights_init = weights_init.astype(int)
        weights_init_sparse = csr_matrix(weights_init)

        inp = (np.random.rand(shape[1], simtime) * 10).astype(int)

        run_cond = RunSteps(num_steps=1)
        run_cfg = Loihi2SimCfg(select_tag='floating_pt')

        conn = Sparse(weights=weights_init_sparse, num_message_bits=8)
        sparse_net = create_network(inp, conn, weights_init_sparse)
        conn.run(condition=run_cond, run_cfg=run_cfg)

        weights_to_set_sparse = conn.weights.init.copy()
        weights_to_set_sparse.data = np.random.permutation(weights_to_set_sparse.data)

        conn.weights.set(weights_to_set_sparse)

        conn.run(condition=run_cond, run_cfg=run_cfg)

        weights_got_ts_2 = conn.weights.get()

        conn.stop()

        self.assertIsInstance(weights_got_ts_2, csr_matrix)
        np.testing.assert_array_equal(weights_got_ts_2.toarray(), weights_to_set_sparse.toarray())



class VecSendandRecvProcess(AbstractProcess):
    """
    Process of a user-defined shape that sends an arbitrary vector

    Process also listens for incoming connections via InPort a_in. This
    allows the test Process to validate that network behavior won't deadlock
    in the presence of recurrent connections.

    Parameters
    ----------
    shape: tuple, shape of the process
    vec_to_send: np.ndarray, vector of spike values to send
    send_at_times: np.ndarray, vector bools. Send the `vec_to_send` at times
    when there is a True
    """

    def __init__(self, **kwargs):
        super().__init__()
        shape = kwargs.pop("shape", (1,))
        vec_to_send = kwargs.pop("vec_to_send")
        send_at_times = kwargs.pop("send_at_times")
        num_steps = kwargs.pop("num_steps", 1)
        self.shape = shape
        self.num_steps = num_steps
        self.vec_to_send = Var(shape=shape, init=vec_to_send)
        self.send_at_times = Var(shape=(num_steps,), init=send_at_times)
        self.s_out = OutPort(shape=shape)
        self.a_in = InPort(shape=shape)  # enables recurrence test


class VecRecvProcess(AbstractProcess):
    """
    Process that receives arbitrary vectors

    Parameters
    ----------
    shape: tuple, shape of the process
    """

    def __init__(self, **kwargs):
        super().__init__()
        shape = kwargs.get("shape", (1,))
        self.shape = shape
        self.s_in = InPort(shape=(shape[1],))
        self.spk_data = Var(shape=shape, init=0)  # This Var expands with time


@implements(proc=VecSendandRecvProcess, protocol=LoihiProtocol)
@requires(CPU)
# need the following tag to discover the ProcessModel using DenseRunConfig
@tag('floating_pt')
class PyVecSendModelFloat(PyLoihiProcessModel):
    s_out: PyOutPort = LavaPyType(PyOutPort.VEC_DENSE, bool, precision=1)
    a_in: PyInPort = LavaPyType(PyInPort.VEC_DENSE, float)
    vec_to_send: np.ndarray = LavaPyType(np.ndarray, bool, precision=1)
    send_at_times: np.ndarray = LavaPyType(np.ndarray, bool, precision=1)

    def run_spk(self):
        """
        Send `spikes_to_send` if current time-step requires it
        """
        self.a_in.recv()

        if self.send_at_times[self.time_step - 1]:
            self.s_out.send(self.vec_to_send)
        else:
            self.s_out.send(np.zeros_like(self.vec_to_send))


<<<<<<< HEAD
=======
@implements(proc=VecSendandRecvProcess, protocol=LoihiProtocol)
@requires(CPU)
# need the following tag to discover the ProcessModel using DenseRunConfig
@tag('fixed_pt')
class PyVecSendModelFixed(PyLoihiProcessModel):
    s_out: PyOutPort = LavaPyType(PyOutPort.VEC_DENSE, bool, precision=1)
    a_in: PyInPort = LavaPyType(PyInPort.VEC_DENSE, np.int32, precision=16)
    vec_to_send: np.ndarray = LavaPyType(np.ndarray, bool, precision=1)
    send_at_times: np.ndarray = LavaPyType(np.ndarray, bool, precision=1)

    def run_spk(self):
        """
        Send `spikes_to_send` if current time-step requires it
        """
        self.a_in.recv()

        if self.send_at_times[self.time_step - 1]:
            self.s_out.send(self.vec_to_send)
        else:
            self.s_out.send(np.zeros_like(self.vec_to_send))


>>>>>>> e3cacb08
@implements(proc=VecRecvProcess, protocol=LoihiProtocol)
@requires(CPU)
# need the following tag to discover the ProcessModel using DenseRunConfig
@tag('floating_pt')
class PySpkRecvModelFloat(PyLoihiProcessModel):
    s_in: PyInPort = LavaPyType(PyInPort.VEC_DENSE, bool, precision=1)
    spk_data: np.ndarray = LavaPyType(np.ndarray, float)

    def run_spk(self):
        """Receive spikes and store in an internal variable"""
        spk_in = self.s_in.recv()
        self.spk_data[self.time_step - 1, :] = spk_in


<<<<<<< HEAD
class TestDelayDenseProcessModel(unittest.TestCase):
    """Tests for ProcessModels of Dense with synaptic delay."""

    def test_matrix_weight_delay_expansion(self):
        """"""
        shape = (5, 4)
        weights = np.zeros(shape, dtype=float)
        weights[3, 3] = 1
        weights[1, 2] = 3
        weights[3, 1] = 1
        delays = np.zeros(shape, dtype=int)
        delays[3, 3] = 1
        delays[1, 2] = 3
        delays[3, 1] = 2

        weights_sparse = csr_matrix(weights)
        delays_sparse = csr_matrix(delays)
        wgt_dly_dense = AbstractPyDelayDenseModel.get_del_wgts(weights, delays)
        wgt_dly_sparse = AbstractPyDelaySparseModel.get_del_wgts(weights_sparse, delays_sparse)
        self.assertTrue(np.all(wgt_dly_sparse == wgt_dly_dense))

    def test_float_pm_buffer_delay(self):
        """Tests floating point Dense ProcessModel connectivity and temporal
        dynamics. All input 'neurons' from the VecSendandRcv fire
        once at time t=4, and only 1 connection weight
        in the Dense Process is non-zero. The value of the delay matrix for
        this weight is 2. The non-zero connection should have an activation of
        1 at timestep t=7.
        """
        shape = (3, 4)
        num_steps = 8
        # Set up external input to emulate every neuron spiking once on
        # timestep 4
        vec_to_send = np.ones((shape[1],), dtype=float)
        send_at_times = np.repeat(False, (num_steps,))
        send_at_times[3] = True
        sps = VecSendandRecvProcess(shape=(shape[1],), num_steps=num_steps,
                                    vec_to_send=vec_to_send,
                                    send_at_times=send_at_times)
        # Set up Dense Process with a single non-zero connection weight at
        # entry [2, 2] of the connectivity matrix and a delay of 2 at entry
        # [2, 2] in the delay matrix.
        weights = np.zeros(shape, dtype=float)
        weights[2, 2] = 1
        delays = np.zeros(shape, dtype=int)
        delays[2, 2] = 2
        print(weights)
        print(delays)
        weights = csr_matrix(weights)
        delays = csr_matrix(delays)
        dense = DelaySparse(weights=weights, delays=delays)
        # Receive neuron spikes
        spr = VecRecvProcess(shape=(num_steps, shape[0]))
        sps.s_out.connect(dense.s_in)
        dense.a_out.connect(spr.s_in)
        # Configure execution and run
        rcnd = RunSteps(num_steps=num_steps)
        rcfg = Loihi2SimCfg(select_tag='floating_pt')
        dense.run(condition=rcnd, run_cfg=rcfg)
        # Gather spike data and stop
        spk_data_through_run = spr.spk_data.get()
        dense.stop()
        # Gold standard for the test
        # a_out will be equal to 1 at timestep 7, because the dendritic
        #  accumulators work on inputs from the previous timestep + 2.
        expected_spk_data = np.zeros((num_steps, shape[0]))
        expected_spk_data[6, 2] = 1.
        self.assertTrue(np.all(expected_spk_data == spk_data_through_run))
=======
@implements(proc=VecRecvProcess, protocol=LoihiProtocol)
@requires(CPU)
# need the following tag to discover the ProcessModel using DenseRunConfig
@tag('fixed_pt')
class PySpkRecvModelFixed(PyLoihiProcessModel):
    s_in: PyInPort = LavaPyType(PyInPort.VEC_DENSE, bool, precision=1)
    spk_data: np.ndarray = LavaPyType(np.ndarray, int, precision=1)

    def run_spk(self):
        """Receive spikes and store in an internal variable"""
        spk_in = self.s_in.recv()
        self.spk_data[self.time_step - 1, :] = spk_in

class TestDelayDenseProcessModel(unittest.TestCase):
        """Tests for ProcessModels of Dense with synaptic delay."""

        def test_matrix_weight_delay_expansion(self):
            """"""
            shape = (5, 4)
            weights = np.zeros(shape, dtype=float)
            weights[3, 3] = 1
            weights[1,2] = 3
            weights[3,1] = 1
            delays = np.zeros(shape, dtype=int)
            delays[3, 3] = 1
            delays[1,2] = 3
            delays[3,1] = 2

            weights_sparse = csr_matrix(weights)
            delays_sparse = csr_matrix(delays)
            wgt_dly_dense = AbstractPyDelayDenseModel.get_del_wgts(weights, delays)
            wgt_dly_sparse = AbstractPyDelaySparseModel.get_del_wgts(weights_sparse, delays_sparse)
            self.assertTrue(np.all(wgt_dly_sparse==wgt_dly_dense))

        def test_float_pm_buffer_delay(self):
            """Tests floating point Dense ProcessModel connectivity and temporal
            dynamics. All input 'neurons' from the VecSendandRcv fire
            once at time t=4, and only 1 connection weight
            in the Dense Process is non-zero. The value of the delay matrix for
            this weight is 2. The non-zero connection should have an activation of
            1 at timestep t=7.
            """
            shape=(3,4)
            num_steps = 8
            # Set up external input to emulate every neuron spiking once on
            # timestep 4
            vec_to_send = np.ones((shape[1],), dtype=float)
            send_at_times = np.repeat(False, (num_steps,))
            send_at_times[3] = True
            sps = VecSendandRecvProcess(shape=(shape[1],), num_steps=num_steps,
                                        vec_to_send=vec_to_send,
                                        send_at_times=send_at_times)
            # Set up Dense Process with a single non-zero connection weight at
            # entry [2, 2] of the connectivity matrix and a delay of 2 at entry
            # [2, 2] in the delay matrix.
            weights = np.zeros(shape, dtype=float)
            weights[2, 2] = 1
            delays = np.zeros(shape, dtype=int)
            delays[2, 2] = 2
            weights = csr_matrix(weights)
            delays = csr_matrix(delays)
            dense = DelaySparse(weights=weights, delays=delays)
            # Receive neuron spikes
            spr = VecRecvProcess(shape=(num_steps, shape[0]))
            sps.s_out.connect(dense.s_in)
            dense.a_out.connect(spr.s_in)
            # Configure execution and run
            rcnd = RunSteps(num_steps=num_steps)
            rcfg = Loihi2SimCfg(select_tag='floating_pt')
            dense.run(condition=rcnd, run_cfg=rcfg)
            # Gather spike data and stop
            spk_data_through_run = spr.spk_data.get()
            dense.stop()
            # Gold standard for the test
            # a_out will be equal to 1 at timestep 7, because the dendritic
            #  accumulators work on inputs from the previous timestep + 2.
            expected_spk_data = np.zeros((num_steps, shape[0]))
            expected_spk_data[6, 2] = 1.
            self.assertTrue(np.all(expected_spk_data == spk_data_through_run))

        def test_float_pm_fan_in_delay(self):
            """
            Tests floating point Dense ProcessModel dendritic accumulation
            behavior when the fan-in to a receiving neuron is greater than 1
            and synaptic delays are configured.
            """
            shape = (3, 4)
            num_steps = 10
            # Set up external input to emulate every neuron spiking once on
            # timestep 4
            vec_to_send = np.ones((shape[1],), dtype=float)
            send_at_times = np.repeat(False, (num_steps,))
            send_at_times[3] = True
            sps = VecSendandRecvProcess(shape=(shape[1],), num_steps=num_steps,
                                        vec_to_send=vec_to_send,
                                        send_at_times=send_at_times)
            # Set up a Dense Process where all input layer neurons project to a
            # single output layer neuron with varying delays.
            weights = np.zeros(shape, dtype=float)
            weights[2, :] = [2, -3, 4, -5]
            delays = np.zeros(shape, dtype=int)
            delays[2, :] = [1, 2, 2, 4]
            weights = csr_matrix(weights)
            delays = csr_matrix(delays)
            dense = DelaySparse(weights=weights, delays=delays)
            # Receive neuron spikes
            spr = VecRecvProcess(shape=(num_steps, shape[0]))
            sps.s_out.connect(dense.s_in)
            dense.a_out.connect(spr.s_in)
            # Configure execution and run
            rcnd = RunSteps(num_steps=num_steps)
            rcfg = Loihi2SimCfg(select_tag='floating_pt')
            dense.run(condition=rcnd, run_cfg=rcfg)
            # Gather spike data and stop
            spk_data_through_run = spr.spk_data.get()
            dense.stop()
            # Gold standard for the test
            # Expected behavior is that a_out corresponding to output
            # neuron 3 will be equal to 2 at timestep 6, 1=-3+4 at timestep 7 and
            # -5 at timestep 9
            expected_spk_data = np.zeros((num_steps, shape[0]))
            expected_spk_data[5, 2] = 2
            expected_spk_data[6, 2] = 1
            expected_spk_data[8, 2] = -5
            self.assertTrue(np.all(expected_spk_data == spk_data_through_run))

        def test_float_pm_fan_out_delay(self):
            """
            Tests floating point Dense ProcessModel dendritic accumulation
            behavior when the fan-out of a projecting neuron is greater than 1
            and synaptic delays are configured.
            """
            shape = (3, 4)
            num_steps = 8
            # Set up external input to emulate every neuron spiking once on
            # timestep t=4.
            vec_to_send = np.ones((shape[1],), dtype=float)
            send_at_times = np.repeat(False, (num_steps,))
            send_at_times[3] = True
            sps = VecSendandRecvProcess(shape=(shape[1],), num_steps=num_steps,
                                        vec_to_send=vec_to_send,
                                        send_at_times=send_at_times)
            # Set up a Dense Process where a single input layer neuron projects to
            # all output layer neurons with a delay of 2 for all synapses.
            weights = np.zeros(shape, dtype=float)
            weights[:, 2] = [3, 4, 5]
            delays = np.zeros(shape, dtype=int)
            delays = 2
            weights = csr_matrix(weights)
            dense = DelaySparse(weights=weights, delays=delays)
            # Receive neuron spikes
            spr = VecRecvProcess(shape=(num_steps, shape[0]))
            sps.s_out.connect(dense.s_in)
            dense.a_out.connect(spr.s_in)
            # Configure execution and run
            rcnd = RunSteps(num_steps=num_steps)
            rcfg = Loihi2SimCfg(select_tag='floating_pt')
            dense.run(condition=rcnd, run_cfg=rcfg)
            # Gather spike data and stop
            spk_data_through_run = spr.spk_data.get()
            dense.stop()
            # Gold standard for the test
            # Expected behavior is that a_out corresponding to output
            # neurons 1-3 will be equal to 3, 4, and 5, respectively, at timestep 7.
            expected_spk_data = np.zeros((num_steps, shape[0]))
            expected_spk_data[6, :] = [3, 4, 5]
            self.assertTrue(np.all(expected_spk_data == spk_data_through_run))

        def test_float_pm_fan_out_delay_2(self):
            """
            Tests floating point Dense ProcessModel dendritic accumulation
            behavior when the fan-out of a projecting neuron is greater than 1
            and synaptic delays are configured.
            """
            shape = (3, 4)
            num_steps = 8
            # Set up external input to emulate every neuron spiking once on
            # timestep t=4.
            vec_to_send = np.ones((shape[1],), dtype=float)
            send_at_times = np.repeat(False, (num_steps,))
            send_at_times[3] = True
            sps = VecSendandRecvProcess(shape=(shape[1],), num_steps=num_steps,
                                        vec_to_send=vec_to_send,
                                        send_at_times=send_at_times)
            # Set up a Dense Process where a single input layer neuron projects to
            # all output layer neurons with varying delays.
            weights = np.zeros(shape, dtype=float)
            weights[:, 2] = [3, 4, 5]
            delays = np.zeros(shape, dtype=int)
            delays[:, 2] = [0, 1, 2]
            weights = csr_matrix(weights)
            delays = csr_matrix(delays)
            dense = DelaySparse(weights=weights, delays=delays)
            # Receive neuron spikes
            spr = VecRecvProcess(shape=(num_steps, shape[0]))
            sps.s_out.connect(dense.s_in)
            dense.a_out.connect(spr.s_in)
            # Configure execution and run
            rcnd = RunSteps(num_steps=num_steps)
            rcfg = Loihi2SimCfg(select_tag='floating_pt')
            dense.run(condition=rcnd, run_cfg=rcfg)
            # Gather spike data and stop
            spk_data_through_run = spr.spk_data.get()
            dense.stop()
            # Gold standard for the test
            # Expected behavior is that a_out corresponding to output
            # neurons 1-3 will be equal to 3, 4, and 5, respectively, at timestep
            # 5, 6 and 7, respectively.
            expected_spk_data = np.zeros((num_steps, shape[0]))
            expected_spk_data[4, 0] = 3
            expected_spk_data[5, 1] = 4
            expected_spk_data[6, 2] = 5
            self.assertTrue(np.all(expected_spk_data == spk_data_through_run))

        def test_float_pm_recurrence_delays(self):
            """
             Tests that floating Dense ProcessModel has non-blocking dynamics for
             recurrent connectivity architectures and synaptic delays are
             configured.
             """
            shape = (3, 3)
            num_steps = 8
            # Set up external input to emulate every neuron spiking once on
            # timestep 4.
            vec_to_send = np.ones((shape[1],), dtype=float)
            send_at_times = np.repeat(True, (num_steps,))
            sps = VecSendandRecvProcess(shape=(shape[1],), num_steps=num_steps,
                                        vec_to_send=vec_to_send,
                                        send_at_times=send_at_times)
            # Set up Dense Process with fully connected recurrent connectivity
            # architecture
            weights = np.ones(shape, dtype=float)
            delays = np.zeros(shape, dtype=int)
            delays = 2
            weights = csr_matrix(weights)
            dense = DelaySparse(weights=weights, delays=delays)
            # Receive neuron spikes
            sps.s_out.connect(dense.s_in)
            dense.a_out.connect(sps.a_in)
            # Configure execution and run
            rcnd = RunSteps(num_steps=num_steps)
            rcfg = Loihi2SimCfg(select_tag='floating_pt')
            dense.run(condition=rcnd, run_cfg=rcfg)
            dense.stop()

        def test_bitacc_pm_fan_out_excitatory_delay(self):
            """
            Tests fixed-point Dense ProcessModel dendritic accumulation
            behavior when the fan-out of a projecting neuron is greater than 1
            and all connections are excitatory (sign_mode = 2) and synaptic delays
            are configured.
            """
            shape = (3, 4)
            num_steps = 8
            # Set up external input to emulate every neuron spiking once on
            # timestep 4.
            vec_to_send = np.ones((shape[1],), dtype=float)
            send_at_times = np.repeat(False, (num_steps,))
            send_at_times[3] = True
            sps = VecSendandRecvProcess(shape=(shape[1],), num_steps=num_steps,
                                        vec_to_send=vec_to_send,
                                        send_at_times=send_at_times)
            # Set up Dense Process in which a single input neuron projects to all
            #  output neurons.
            weights = np.zeros(shape, dtype=float)
            weights[:, 2] = [0.5, 300, 40]
            delays = np.zeros(shape, dtype=int)
            delays[:, 2] = [0, 1, 2]
            weights = csr_matrix(weights)
            delays = csr_matrix(delays)
            dense = DelaySparse(weights=weights, delays=delays,
                               sign_mode=SignMode.EXCITATORY)
            # Receive neuron spikes
            spr = VecRecvProcess(shape=(num_steps, shape[0]))
            sps.s_out.connect(dense.s_in)
            dense.a_out.connect(spr.s_in)
            # Configure execution and run
            rcnd = RunSteps(num_steps=num_steps)
            rcfg = Loihi2SimCfg(select_tag='fixed_pt')
            dense.run(condition=rcnd, run_cfg=rcfg)
            # Gather spike data and stop
            spk_data_through_run = spr.spk_data.get()
            dense.stop()
            # Gold standard for the test
            # Expected behavior is that a_out corresponding to output
            # neurons 1-3 will be equal to 0, 255, and 40, respectively,
            # at timestep 5, 6 and 7, because a_out can only have integer values
            # between 0 and 255 and we have a delay of 0, 1, 2 on the synapses,
            # respectively.
            expected_spk_data = np.zeros((num_steps, shape[0]))
            expected_spk_data[4, 0] = 0
            expected_spk_data[5, 1] = 255
            expected_spk_data[6, 2] = 40
            self.assertTrue(np.all(expected_spk_data == spk_data_through_run))

        def test_bitacc_pm_fan_out_mixed_sign_delay(self):
            """
            Tests fixed-point Dense ProcessModel dendritic accumulation
            behavior when the fan-out of a projecting neuron is greater than 1
            and connections are both excitatory and inhibitory (sign_mode = 1).
            When using mixed sign weights and full 8 bit weight precision,
            a_out can take even values from -256 to 254. A delay of 2 for all
            synapses is configured.
            """
            shape = (3, 4)
            num_steps = 8
            # Set up external input to emulate every neuron spiking once on
            # timestep 4.
            vec_to_send = np.ones((shape[1],), dtype=float)
            send_at_times = np.repeat(False, (num_steps,))
            send_at_times[3] = True
            sps = VecSendandRecvProcess(shape=(shape[1],), num_steps=num_steps,
                                        vec_to_send=vec_to_send,
                                        send_at_times=send_at_times)
            # Set up Dense Process in which a single input neuron projects to all
            # output neurons with both excitatory and inhibitory weights.
            weights = np.zeros(shape, dtype=float)
            weights[:, 2] = [300, -300, 39]
            delays = np.zeros(shape, dtype=int)
            delays = 2
            weights = csr_matrix(weights)
            dense = DelaySparse(weights=weights, delays=delays,
                               sign_mode=SignMode.MIXED)
            # Receive neuron spikes
            spr = VecRecvProcess(shape=(num_steps, shape[0]))
            sps.s_out.connect(dense.s_in)
            dense.a_out.connect(spr.s_in)
            # Configure execution and run
            rcnd = RunSteps(num_steps=num_steps)
            rcfg = Loihi2SimCfg(select_tag='floating_pt')
            dense.run(condition=rcnd, run_cfg=rcfg)
            # Gather spike data and stop
            spk_data_through_run = spr.spk_data.get()
            dense.stop()
            # Gold standard for the test
            # Expected behavior is that a_out corresponding to output
            # neurons 1-3 will be equal to 254, -256, and 38, respectively,
            # at timestep 7, because a_out can only have even values between -256
            # and 254 and a delay of 2 is configured.
            expected_spk_data = np.zeros((num_steps, shape[0]))
            expected_spk_data[6, :] = [254, -256, 38]
            self.assertTrue(np.all(expected_spk_data == spk_data_through_run))

        def test_bitacc_pm_fan_out_weight_exp_delay(self):
            """
             Tests fixed-point Dense ProcessModel dendritic accumulation
             behavior when the fan-out of a projecting neuron is greater than 1
             , connections are both excitatory and inhibitory (sign_mode = 1),
             and weight_exp = 1.
             When using mixed sign weights, full 8 bit weight precision,
             and weight_exp = 1, a_out can take even values from -512 to 508.
             As a result of setting weight_exp = 1, the expected a_out result is 2x
             that of the previous unit test. A delay of 0, 1, 2 is configured for
             respective synapses.
             """

            shape = (3, 4)
            num_steps = 8
            # Set up external input to emulate every neuron spiking once on
            # timestep 4.
            vec_to_send = np.ones((shape[1],), dtype=float)
            send_at_times = np.repeat(False, (num_steps,))
            send_at_times[3] = True
            sps = VecSendandRecvProcess(shape=(shape[1],), num_steps=num_steps,
                                        vec_to_send=vec_to_send,
                                        send_at_times=send_at_times)
            # Set up Dense Process in which all input neurons project to a single
            # output neuron with mixed sign connection weights.
            weights = np.zeros(shape, dtype=float)
            weights[:, 2] = [300, -300, 39]
            delays = np.zeros(shape, dtype=int)
            delays[:, 2] = [0, 1, 2]
            weights = csr_matrix(weights)
            delays = csr_matrix(delays)
            # Set weight_exp = 1. This affects weight scaling.
            dense = DelaySparse(weights=weights, weight_exp=1, delays=delays)
            # Receive neuron spikes
            spr = VecRecvProcess(shape=(num_steps, shape[0]))
            sps.s_out.connect(dense.s_in)
            dense.a_out.connect(spr.s_in)
            # Configure execution and run
            rcnd = RunSteps(num_steps=num_steps)
            rcfg = Loihi2SimCfg(select_tag='fixed_pt')
            dense.run(condition=rcnd, run_cfg=rcfg)
            # Gather spike data and stop
            spk_data_through_run = spr.spk_data.get()
            dense.stop()
            # Gold standard for the test
            # Expected behavior is that a_out corresponding to output
            # neurons 1-3 will be equal to 508, -512, and 76, respectively,
            # at timestep 5, 6, and 7, respectively, because a_out can only
            # have values between -512 and 508 such that a_out % 4 = 0.
            expected_spk_data = np.zeros((num_steps, shape[0]))
            expected_spk_data[4, 0] = 508
            expected_spk_data[5, 1] = -512
            expected_spk_data[6, 2] = 76
            self.assertTrue(np.all(expected_spk_data == spk_data_through_run))

        def test_bitacc_pm_fan_out_weight_precision_delay(self):
            """
             Tests fixed-point Dense ProcessModel dendritic accumulation
             behavior when the fan-out of a projecting neuron is greater than 1
             , connections are both excitatory and inhibitory (sign_mode = 1),
             and num_weight_bits = 7.
             When using mixed sign weights and 7 bit weight precision,
             a_out can take values from -256 to 252 such that a_out % 4 = 0.
             All synapses have a delay of 2 configured.
             """

            shape = (3, 4)
            num_steps = 8
            # Set up external input to emulate every neuron spiking once on
            # timestep 4.
            vec_to_send = np.ones((shape[1],), dtype=float)
            send_at_times = np.repeat(False, (num_steps,))
            send_at_times[3] = True
            sps = VecSendandRecvProcess(shape=(shape[1],), num_steps=num_steps,
                                        vec_to_send=vec_to_send,
                                        send_at_times=send_at_times)
            # Set up Dense Process in which all input neurons project to a single
            # output neuron with mixed sign connection weights.
            weights = np.zeros(shape, dtype=float)
            weights[:, 2] = [300, -300, 39]
            delays = np.zeros(shape, dtype=int)
            delays = 2
            weights = csr_matrix(weights)
            # Set num_weight_bits = 7. This affects weight scaling.
            dense = DelaySparse(weights=weights, num_weight_bits=7, delays=delays)
            # Receive neuron spikes
            spr = VecRecvProcess(shape=(num_steps, shape[0]))
            sps.s_out.connect(dense.s_in)
            dense.a_out.connect(spr.s_in)
            # Configure execution and run
            rcnd = RunSteps(num_steps=num_steps)
            rcfg = Loihi2SimCfg(select_tag='fixed_pt')
            dense.run(condition=rcnd, run_cfg=rcfg)
            # Gather spike data and stop
            spk_data_through_run = spr.spk_data.get()
            dense.stop()
            # Gold standard for the test
            # Expected behavior is that a_out corresponding to output
            # neurons 1-3 will be equal to 252, -256, and 36, respectively,
            # at timestep 7, because a_out can only have values between -256
            # and 252 such that a_out % 4 = 0.
            expected_spk_data = np.zeros((num_steps, shape[0]))
            expected_spk_data[6, :] = [252, -256, 36]
            self.assertTrue(np.all(expected_spk_data == spk_data_through_run))

        def test_bitacc_pm_fan_in_mixed_sign_delay(self):
            """
            Tests fixed-point Dense ProcessModel dendritic accumulation
            behavior when the fan-in of a receiving neuron is greater than 1
            and connections are both excitatory and inhibitory (sign_mode = 1).
            When using mixed sign weights and full 8 bit weight precision,
            a_out can take even values from -256 to 254. All synapses have a
            delay of 2 configured.
            """
            shape = (3, 4)
            num_steps = 8
            # Set up external input to emulate every neuron spiking once on
            # timestep 4.
            vec_to_send = np.ones((shape[1],), dtype=float)
            send_at_times = np.repeat(False, (num_steps,))
            send_at_times[3] = True
            sps = VecSendandRecvProcess(shape=(shape[1],), num_steps=num_steps,
                                        vec_to_send=vec_to_send,
                                        send_at_times=send_at_times)
            # Set up Dense Process in which all input layer neurons project to a
            # single output layer neuron with both excitatory and inhibitory
            # weights.
            weights = np.zeros(shape, dtype=float)
            weights[2, :] = [300, -300, 39, -0.4]
            delays = np.zeros(shape, dtype=int)
            delays = 2
            weights = csr_matrix(weights)
            dense = DelaySparse(weights=weights, sign_mode=SignMode.MIXED,
                               delays=delays)
            # Receive neuron spikes
            spr = VecRecvProcess(shape=(num_steps, shape[0]))
            sps.s_out.connect(dense.s_in)
            dense.a_out.connect(spr.s_in)
            # Configure execution and run
            rcnd = RunSteps(num_steps=num_steps)
            rcfg = Loihi2SimCfg(select_tag='floating_pt')
            dense.run(condition=rcnd, run_cfg=rcfg)
            # Gather spike data and stop
            spk_data_through_run = spr.spk_data.get()
            dense.stop()
            # Gold standard for the test
            # Expected behavior is that a_out corresponding to output
            # neuron 3 will be equal to 36=254-256+38-0 at timestep 7, because
            # weights can only have even values between -256 and 254.
            expected_spk_data = np.zeros((num_steps, shape[0]))
            expected_spk_data[6, 2] = 36
            self.assertTrue(np.all(expected_spk_data == spk_data_through_run))

        def test_bitacc_pm_recurrence_delay(self):
            """
            Tests that bit accurate Dense ProcessModel has non-blocking dynamics for
            recurrent connectivity architectures. All synapses have a delay of 2
            configured.
            """
            shape = (3, 3)
            num_steps = 6
            # Set up external input to emulate every neuron spiking once on
            # timestep 4.
            vec_to_send = np.ones((shape[1],), dtype=float)
            send_at_times = np.repeat(True, (num_steps,))
            sps = VecSendandRecvProcess(shape=(shape[1],), num_steps=num_steps,
                                        vec_to_send=vec_to_send,
                                        send_at_times=send_at_times)
            # Set up Dense Process with fully connected recurrent connectivity
            # architecture.
            weights = np.ones(shape, dtype=float)
            delays = np.zeros(shape, dtype=int)
            delays = 2
            weights = csr_matrix(weights)
            dense = DelaySparse(weights=weights, delays=delays)
            # Receive neuron spikes
            sps.s_out.connect(dense.s_in)
            dense.a_out.connect(sps.a_in)
            # Configure execution and run
            rcnd = RunSteps(num_steps=num_steps)
            rcfg = Loihi2SimCfg(select_tag='floating_pt')
            dense.run(condition=rcnd, run_cfg=rcfg)
            dense.stop()
>>>>>>> e3cacb08
<|MERGE_RESOLUTION|>--- conflicted
+++ resolved
@@ -93,12 +93,6 @@
         result_sparse = sparse_net[2].data.get()
         conn.stop()
 
-<<<<<<< HEAD
-        # print(weights_got_sparse, weights_got_dense)
-
-        # np.testing.assert_array_equal(weights_got_dense, weights_got_sparse)
-=======
->>>>>>> e3cacb08
         np.testing.assert_array_almost_equal(result_sparse, result_dense)
 
     def test_consistency_with_dense_random_shape_graded(self):
@@ -708,8 +702,6 @@
             self.s_out.send(np.zeros_like(self.vec_to_send))
 
 
-<<<<<<< HEAD
-=======
 @implements(proc=VecSendandRecvProcess, protocol=LoihiProtocol)
 @requires(CPU)
 # need the following tag to discover the ProcessModel using DenseRunConfig
@@ -732,7 +724,6 @@
             self.s_out.send(np.zeros_like(self.vec_to_send))
 
 
->>>>>>> e3cacb08
 @implements(proc=VecRecvProcess, protocol=LoihiProtocol)
 @requires(CPU)
 # need the following tag to discover the ProcessModel using DenseRunConfig
@@ -747,76 +738,6 @@
         self.spk_data[self.time_step - 1, :] = spk_in
 
 
-<<<<<<< HEAD
-class TestDelayDenseProcessModel(unittest.TestCase):
-    """Tests for ProcessModels of Dense with synaptic delay."""
-
-    def test_matrix_weight_delay_expansion(self):
-        """"""
-        shape = (5, 4)
-        weights = np.zeros(shape, dtype=float)
-        weights[3, 3] = 1
-        weights[1, 2] = 3
-        weights[3, 1] = 1
-        delays = np.zeros(shape, dtype=int)
-        delays[3, 3] = 1
-        delays[1, 2] = 3
-        delays[3, 1] = 2
-
-        weights_sparse = csr_matrix(weights)
-        delays_sparse = csr_matrix(delays)
-        wgt_dly_dense = AbstractPyDelayDenseModel.get_del_wgts(weights, delays)
-        wgt_dly_sparse = AbstractPyDelaySparseModel.get_del_wgts(weights_sparse, delays_sparse)
-        self.assertTrue(np.all(wgt_dly_sparse == wgt_dly_dense))
-
-    def test_float_pm_buffer_delay(self):
-        """Tests floating point Dense ProcessModel connectivity and temporal
-        dynamics. All input 'neurons' from the VecSendandRcv fire
-        once at time t=4, and only 1 connection weight
-        in the Dense Process is non-zero. The value of the delay matrix for
-        this weight is 2. The non-zero connection should have an activation of
-        1 at timestep t=7.
-        """
-        shape = (3, 4)
-        num_steps = 8
-        # Set up external input to emulate every neuron spiking once on
-        # timestep 4
-        vec_to_send = np.ones((shape[1],), dtype=float)
-        send_at_times = np.repeat(False, (num_steps,))
-        send_at_times[3] = True
-        sps = VecSendandRecvProcess(shape=(shape[1],), num_steps=num_steps,
-                                    vec_to_send=vec_to_send,
-                                    send_at_times=send_at_times)
-        # Set up Dense Process with a single non-zero connection weight at
-        # entry [2, 2] of the connectivity matrix and a delay of 2 at entry
-        # [2, 2] in the delay matrix.
-        weights = np.zeros(shape, dtype=float)
-        weights[2, 2] = 1
-        delays = np.zeros(shape, dtype=int)
-        delays[2, 2] = 2
-        print(weights)
-        print(delays)
-        weights = csr_matrix(weights)
-        delays = csr_matrix(delays)
-        dense = DelaySparse(weights=weights, delays=delays)
-        # Receive neuron spikes
-        spr = VecRecvProcess(shape=(num_steps, shape[0]))
-        sps.s_out.connect(dense.s_in)
-        dense.a_out.connect(spr.s_in)
-        # Configure execution and run
-        rcnd = RunSteps(num_steps=num_steps)
-        rcfg = Loihi2SimCfg(select_tag='floating_pt')
-        dense.run(condition=rcnd, run_cfg=rcfg)
-        # Gather spike data and stop
-        spk_data_through_run = spr.spk_data.get()
-        dense.stop()
-        # Gold standard for the test
-        # a_out will be equal to 1 at timestep 7, because the dendritic
-        #  accumulators work on inputs from the previous timestep + 2.
-        expected_spk_data = np.zeros((num_steps, shape[0]))
-        expected_spk_data[6, 2] = 1.
-        self.assertTrue(np.all(expected_spk_data == spk_data_through_run))
-=======
 @implements(proc=VecRecvProcess, protocol=LoihiProtocol)
 @requires(CPU)
 # need the following tag to discover the ProcessModel using DenseRunConfig
@@ -1342,5 +1263,4 @@
             rcnd = RunSteps(num_steps=num_steps)
             rcfg = Loihi2SimCfg(select_tag='floating_pt')
             dense.run(condition=rcnd, run_cfg=rcfg)
-            dense.stop()
->>>>>>> e3cacb08
+            dense.stop()